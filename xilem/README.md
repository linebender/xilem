<div align="center">

# Xilem

**An experimental Rust architecture for reactive UI**

[![Latest published version.](https://img.shields.io/crates/v/xilem.svg)](https://crates.io/crates/xilem)
[![Documentation build status.](https://img.shields.io/docsrs/xilem.svg)](https://docs.rs/xilem)
[![Apache 2.0 license.](https://img.shields.io/badge/license-Apache--2.0-blue.svg)](#license)
\
[![Linebender Zulip chat.](https://img.shields.io/badge/Linebender-%23xilem-blue?logo=Zulip)](https://xi.zulipchat.com/#narrow/stream/354396-xilem)
[![GitHub Actions CI status.](https://img.shields.io/github/actions/workflow/status/linebender/xilem/ci.yml?logo=github&label=CI)](https://github.com/linebender/xilem/actions)
[![Dependency staleness status.](https://deps.rs/crate/xilem/latest/status.svg)](https://deps.rs/crate/xilem)

</div>

<!-- We use cargo-rdme to update the README with the contents of lib.rs.
To edit the following section, update it in lib.rs, then run:
cargo rdme --workspace-project=xilem
Full documentation at https://github.com/orium/cargo-rdme -->

<!-- Intra-doc links used in lib.rs should be evaluated here.
See https://linebender.org/blog/doc-include/ for related discussion. -->

[accesskit_docs]: https://docs.rs/accesskit/latest/accesskit
[crate::core::lens]: https://docs.rs/xilem_core/latest/xilem_core/fn.lens.html
[crate::core::memoize]: https://docs.rs/xilem_core/latest/xilem_core/fn.memoize.html
[crate::view::button]: https://docs.rs/xilem/latest/xilem/view/fn.button.html
[crate::view::flex]: https://docs.rs/xilem/latest/xilem/view/fn.flex.html
[crate::view::grid]: https://docs.rs/xilem/latest/xilem/view/fn.grid.html
[crate::view::image]: https://docs.rs/xilem/latest/xilem/view/fn.image.html
[crate::view::portal]: https://docs.rs/xilem/latest/xilem/view/fn.portal.html
[crate::view::progress_bar]: https://docs.rs/xilem/latest/xilem/view/fn.progress_bar.html
[crate::view::prose]: https://docs.rs/xilem/latest/xilem/view/fn.prose.html
[crate::view::sized_box]: https://docs.rs/xilem/latest/xilem/view/fn.sized_box.html
[crate::view::split]: https://docs.rs/xilem/latest/xilem/view/fn.split.html
[crate::view::task]: https://docs.rs/xilem/latest/xilem/view/fn.task.html
[crate::view::text_input]: https://docs.rs/xilem/latest/xilem/view/fn.text_input.html
[crate::view::zstack]: https://docs.rs/xilem/latest/xilem/view/fn.zstack.html
[xilem_core]: https://docs.rs/parley_core/latest/xilem_core
[xilem_examples]: ./examples/

[masonry_winit]: https://crates.io/crates/masonry_winit
[masonry]: https://crates.io/crates/masonry
[Parley]: https://crates.io/crates/parley
[Vello]: https://crates.io/crates/vello
[wgpu]: https://crates.io/crates/wgpu
[winit]: https://crates.io/crates/winit

<!-- markdownlint-disable MD053 -->
<!-- cargo-rdme start -->

Xilem is a UI toolkit. It combines ideas from `Flutter`, `SwiftUI`, and `Elm`.
Like all of these, it uses lightweight view objects, diffing them to provide
minimal updates to a retained UI. Like `SwiftUI`, it is strongly typed.

The talk *[Xilem: Let's Build High Performance Rust UI](https://www.youtube.com/watch?v=OvfNipIcRiQ)* by Raph Levien
was presented at the RustNL conference in 2024, and gives a video introduction to these ideas.
Xilem is implemented as a reactive layer on top of [Masonry][masonry], a widget toolkit which is developed alongside Xilem.
Masonry itself is built on top of a wide array of foundational Rust UI projects:

* Rendering is provided by [Vello], a high performance GPU compute-centric 2D renderer.
* GPU compute infrastructure is provided by [wgpu].
* Text layout is provided by [Parley].
* Accessibility is provided by [AccessKit][] ([docs][accesskit_docs]).
* Window handling is provided by [Winit][].

Xilem can currently be considered to be in an alpha state.
Lots of things need improvements (including this documentation!).

There is also a [blog post][xilem_blog] from when Xilem was first introduced.

## Example

A simple incrementing counter application looks like:

```rust
use winit::error::EventLoopError;
use xilem::view::{text_button, flex_col, label};
use xilem::{EventLoop, WindowOptions, WidgetView, Xilem};
use xilem::core::Edit;

struct Counter(i32);

fn app_logic(data: &mut Counter) -> impl WidgetView<Edit<Counter>> + use<> {
<<<<<<< HEAD
    flex(Axis::Vertical, (
        label(format!("{}", data.0)),
        text_button("increment", |data: &mut Counter| data.0 += 1),
=======
    flex_col((
        label(format!("{}", data.num)),
        text_button("increment", |data: &mut Counter| data.num += 1),
>>>>>>> d81133c8
    ))
}

fn main() -> Result<(), EventLoopError> {
    let app = Xilem::new_simple(Counter(0), app_logic, WindowOptions::new("Counter app"));
    app.run_in(EventLoop::with_user_event())?;
    Ok(())
}
```

A key feature of Xilem's architecture is that the application's state, in this case `Counter`, is an arbitrary `'static` Rust type.
In this example, `app_logic` is the root component, which creates the view value it returns.
This, in turn, leads to corresponding Masonry widgets being created, in this case a button and a label.
When the button is pressed, the number will be incremented, and then `app_logic` will be re-ran.
The returned view will be compared with its previous value, which will minimally update the contents of these widgets.
As the `num` field's value has changed, the `label`'s formatted text will be different.
This means that the label widget's text will be updated, updating the value displayed to the user.
In this case, because the button is the same, it will not be updated.

More examples can be found [in the repository][xilem_examples].

**Note: The linked examples are for the `main` branch of Xilem. If you are using a released version, please view the examples in the tag for that release.**

## Reactive layer

The core concepts of the reactive layer are explained in [Xilem Core][xilem_core].

## View elements

The primitives your `Xilem` app’s view tree will generally be constructed from:

* [`flex`][crate::view::flex]: defines how items will be arranged in a row or column
* [`grid`][crate::view::grid]: divides a window into regions and defines the relationship
  between inner elements in terms of size and position
* [`sized_box`][crate::view::sized_box]: forces its child to have a specific width and/or height
* [`split`][crate::view::split]: contains two views splitting the area either vertically or horizontally which can be resized.
* [`button`][crate::view::button]: basic button element
* [`image`][crate::view::image]: displays a bitmap image
* [`portal`][crate::view::portal]: a scrollable region
* [`progress_bar`][crate::view::progress_bar]: progress bar element
* [`prose`][crate::view::prose]: displays immutable, selectable text
* [`text_input`][crate::view::text_input]: allows text to be edited by the user
* [`task`][crate::view::task]: launch an async task which will run until the view is no longer in the tree
* [`zstack`][crate::view::zstack]: an element that lays out its children on top of each other

You should also expect to use the adapters from Xilem Core, including:

* [`lens`][crate::core::lens]: an adapter for using a component from a field of the current state.
* [`memoize`][crate::core::memoize]: allows you to avoid recreating views you know won't have changed, based on a key.

## Precise Capturing

Throughout Xilem you will find usage of `+ use<>` in return types, which is the Rust syntax for [Precise Capturing](https://doc.rust-lang.org/stable/std/keyword.use.html#precise-capturing).
This is new syntax in the 2024 edition, and so it might be unfamiliar.
Here's a snippet from the Xilem examples:

```rust
fn app_logic(data: &mut EmojiPagination) -> impl WidgetView<Edit<EmojiPagination>> + use<> {
   // ...
}
```

The precise capturing syntax in this case indicates that the returned view does not make use of the lifetime of `data`.
This is required because the view types in Xilem must be `'static`, but as of the 2024 edition, when `impl Trait` is used
for return types, Rust assumes that the return value will use the parameter's lifetimes.
That is a simplifying assumption for most Rust code, but this is mismatched with how Xilem works.

## Feature flags

The following crate [feature flags](https://doc.rust-lang.org/cargo/reference/features.html#dependency-features) are available:

* `default`: Enables the default features of [Masonry][masonry] and [Masonry Winit][masonry_winit].

[accesskit_docs]: masonry::accesskit
[Parley]: masonry::parley
[Vello]: masonry::vello
[winit]: masonry_winit::winit
[wgpu]: masonry::vello::wgpu

[AccessKit]: https://accesskit.dev/
[Druid]: https://crates.io/crates/druid
[skrifa]: https://crates.io/crates/skrifa
[xilem_blog]: https://raphlinus.github.io/rust/gui/2022/05/07/ui-architecture.html
[xilem_examples]: https://github.com/linebender/xilem/tree/main/xilem/examples

<!-- cargo-rdme end -->
<!-- markdownlint-enable MD053 -->

## Minimum supported Rust Version (MSRV)

This version of Xilem has been verified to compile with **Rust 1.88** and later.

Future versions of Xilem might increase the Rust version requirement.
It will not be treated as a breaking change and as such can even happen with small patch releases.

## Community

Discussion of Xilem development happens in the [Linebender Zulip](https://xi.zulipchat.com/), specifically the [#xilem channel](https://xi.zulipchat.com/#narrow/stream/354396-xilem).
All public content can be read without logging in.

Contributions are welcome by pull request.
The [Rust code of conduct] applies.

## License

Licensed under the Apache License, Version 2.0 ([LICENSE](LICENSE) or <http://www.apache.org/licenses/LICENSE-2.0>)

Some files used for examples are under different licenses:

* The font file (`RobotoFlex-Subset.ttf`) in `resources/fonts/roboto_flex/` is licensed solely as documented in that folder (and is not licensed under the Apache License, Version 2.0).
* The data file (`status.csv`) in `resources/data/http_cats_status/` is licensed solely as documented in that folder (and is not licensed under the Apache License, Version 2.0).
* The data file (`emoji.csv`) in `resources/data/emoji_names/` is licensed solely as documented in that folder (and is not licensed under the Apache License, Version 2.0).

Note that these files are *not* distributed with the released crate.

[Rust code of conduct]: https://www.rust-lang.org/policies/code-of-conduct<|MERGE_RESOLUTION|>--- conflicted
+++ resolved
@@ -83,15 +83,9 @@
 struct Counter(i32);
 
 fn app_logic(data: &mut Counter) -> impl WidgetView<Edit<Counter>> + use<> {
-<<<<<<< HEAD
-    flex(Axis::Vertical, (
+    flex_col(Axis::Vertical, (
         label(format!("{}", data.0)),
         text_button("increment", |data: &mut Counter| data.0 += 1),
-=======
-    flex_col((
-        label(format!("{}", data.num)),
-        text_button("increment", |data: &mut Counter| data.num += 1),
->>>>>>> d81133c8
     ))
 }
 
