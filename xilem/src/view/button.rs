--- conflicted
+++ resolved
@@ -1,12 +1,7 @@
 // Copyright 2024 the Xilem Authors
 // SPDX-License-Identifier: Apache-2.0
 
-<<<<<<< HEAD
-use masonry::text::ArcStr;
-=======
 use masonry::text::StyleProperty;
-use masonry::widget;
->>>>>>> c1ef6373
 pub use masonry::PointerButton;
 use masonry::{widget, Affine};
 
@@ -47,12 +42,8 @@
 
 #[must_use = "View values do nothing unless provided to Xilem."]
 pub struct Button<F> {
-<<<<<<< HEAD
-    label: ArcStr,
+    label: Label,
     transform: Affine,
-=======
-    label: Label,
->>>>>>> c1ef6373
     callback: F,
 }
 
@@ -72,19 +63,18 @@
 
     fn build(&self, ctx: &mut ViewCtx) -> (Self::Element, Self::ViewState) {
         ctx.with_leaf_action_widget(|ctx| {
-<<<<<<< HEAD
-            ctx.new_pod_with_transform(widget::Button::new(self.label.clone()), self.transform)
-=======
-            ctx.new_pod(widget::Button::from_label(
-                // TODO: Use `Label::build` here - currently impossible because `Pod` uses `WidgetPod` internally
-                widget::Label::new(self.label.label.clone())
-                    .with_brush(self.label.text_brush.clone())
-                    .with_alignment(self.label.alignment)
-                    .with_style(StyleProperty::FontSize(self.label.text_size))
-                    .with_style(StyleProperty::FontWeight(self.label.weight))
-                    .with_style(StyleProperty::FontStack(self.label.font.clone())),
-            ))
->>>>>>> c1ef6373
+            ctx.new_pod_with_transform(
+                widget::Button::from_label(
+                    // TODO: Use `Label::build` here - currently impossible because `Pod` uses `WidgetPod` internally
+                    widget::Label::new(self.label.label.clone())
+                        .with_brush(self.label.text_brush.clone())
+                        .with_alignment(self.label.alignment)
+                        .with_style(StyleProperty::FontSize(self.label.text_size))
+                        .with_style(StyleProperty::FontWeight(self.label.weight))
+                        .with_style(StyleProperty::FontStack(self.label.font.clone())),
+                ),
+                self.transform,
+            )
         })
     }
 
@@ -95,15 +85,10 @@
         ctx: &mut ViewCtx,
         mut element: Mut<Self::Element>,
     ) {
-<<<<<<< HEAD
         if prev.transform != self.transform {
             element.set_transform(self.transform);
         }
 
-        if prev.label != self.label {
-            widget::Button::set_text(&mut element, self.label.clone());
-        }
-=======
         <Label as View<State, Action, ViewCtx>>::rebuild(
             &self.label,
             &prev.label,
@@ -111,7 +96,6 @@
             ctx,
             widget::Button::label_mut(&mut element),
         );
->>>>>>> c1ef6373
     }
 
     fn teardown(&self, _: &mut Self::ViewState, ctx: &mut ViewCtx, element: Mut<Self::Element>) {
