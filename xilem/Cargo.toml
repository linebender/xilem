--- conflicted
+++ resolved
@@ -130,11 +130,9 @@
 # cdylib is required for cargo-apk
 crate-type = ["cdylib"]
 
-<<<<<<< HEAD
 [[example]]
 name = "canvas"
-=======
+
 [[test]]
 name = "long_elem_seq"
-path = "stress_tests/long_elem_seq.rs"
->>>>>>> e9cadb6a
+path = "stress_tests/long_elem_seq.rs"