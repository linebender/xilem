// Copyright 2024 the Xilem Authors
// SPDX-License-Identifier: Apache-2.0

//! A simple calculator example
#![expect(clippy::cast_possible_truncation, reason = "Deferred: Noisy")]

use masonry::properties::types::{AsUnit, CrossAxisAlignment, Length, MainAxisAlignment};
use masonry::widgets::GridParams;
use winit::dpi::LogicalSize;
use winit::error::EventLoopError;
use xilem::style::Style;
use xilem::view::{
<<<<<<< HEAD
    Axis, Flex, FlexSequence, FlexSpacer, GridExt, GridSequence, any_button, button, flex, grid,
    label, sized_box,
=======
    Flex, FlexSequence, FlexSpacer, GridExt, GridSequence, Label, button, flex_row, grid, label,
    sized_box,
>>>>>>> f40a4309
};
use xilem::{Color, EventLoop, EventLoopBuilder, WidgetView, WindowOptions, Xilem, palette};

#[derive(Copy, Clone)]
enum MathOperator {
    Add,
    Subtract,
    Multiply,
    Divide,
}

impl MathOperator {
    fn as_str(self) -> &'static str {
        match self {
            Self::Add => "+",
            Self::Subtract => "\u{2212}",
            Self::Multiply => "×",
            Self::Divide => "÷",
        }
    }

    fn perform_op(self, num1: f64, num2: f64) -> f64 {
        match self {
            Self::Add => num1 + num2,
            Self::Subtract => num1 - num2,
            Self::Multiply => num1 * num2,
            Self::Divide => num1 / num2,
        }
    }
}

struct Calculator {
    current_num_index: usize,
    clear_current_entry_on_input: bool, // For instances of negation used on a result.
    numbers: [String; 2],
    result: Option<String>,
    operation: Option<MathOperator>,
}

impl Calculator {
    fn get_current_number(&self) -> String {
        self.current_number().to_string()
    }

    fn current_number(&self) -> &str {
        &self.numbers[self.current_num_index]
    }

    fn set_current_number(&mut self, new_num: String) {
        self.numbers[self.current_num_index] = new_num;
    }

    fn clear_all(&mut self) {
        self.current_num_index = 0;
        self.result = None;
        self.operation = None;
        for num in self.numbers.iter_mut() {
            *num = "".into();
        }
    }

    fn clear_entry(&mut self) {
        self.clear_current_entry_on_input = false;
        if self.result.is_some() {
            self.clear_all();
            return;
        }
        self.set_current_number("".into());
    }

    fn on_entered_digit(&mut self, digit: &str) {
        if self.result.is_some() {
            self.clear_all();
        } else if self.clear_current_entry_on_input {
            self.clear_entry();
        }
        let mut num = self.get_current_number();
        // Special case: Don't allow more than one decimal.
        if digit == "." {
            if num.contains('.') {
                // invalid action
                return;
            }
            // Make it so you don't end up with just a decimal point
            if num.is_empty() {
                num = "0".into();
            }
            num += ".";
        } else if num == "0" || num.is_empty() {
            num = digit.to_string();
        } else {
            num += digit;
        }
        self.set_current_number(num);
    }

    fn on_entered_operator(&mut self, operator: MathOperator) {
        self.clear_current_entry_on_input = false;
        if self.operation.is_some() && !self.numbers[1].is_empty() {
            if self.result.is_none() {
                // All info is there to create a result, so calculate it.
                self.on_equals();
            }
            // There is a result present, so put that on the left.
            self.move_result_to_left();
            self.current_num_index = 1;
        } else if self.current_num_index == 0 {
            if self.numbers[0].is_empty() {
                // Not ready yet. Left number needed.
                // invalid action
                return;
            } else {
                self.current_num_index = 1;
            }
        }
        self.operation = Some(operator);
    }

    /// For instances when you continue working with the prior result.
    fn move_result_to_left(&mut self) {
        self.clear_current_entry_on_input = true;
        self.numbers[0] = self.result.clone().expect("expected result");
        self.numbers[1] = "".into();
        self.operation = None;
        self.current_num_index = 0; // Moved to left
        self.result = None; // It's moved, so remove the result.
    }

    fn on_equals(&mut self) {
        // Requires both numbers be present
        if self.numbers[0].is_empty() || self.numbers[1].is_empty() {
            // invalid action
            return; // Just abort.
        } else if self.result.is_some() {
            // Repeat the operation using the prior result on the left.
            self.numbers[0] = self.result.clone().unwrap();
        }
        self.current_num_index = 0;
        let num1 = self.numbers[0].parse::<f64>();
        let num2 = self.numbers[1].parse::<f64>();
        // Display format error or display the result of the operation.
        self.result = Some(match (num1, num2) {
            (Ok(num1), Ok(num2)) => self.operation.unwrap().perform_op(num1, num2).to_string(),
            (Err(err), _) => err.to_string(),
            (_, Err(err)) => err.to_string(),
        });
    }

    fn on_delete(&mut self) {
        if self.result.is_some() {
            // Delete does not do anything with the result. Invalid action.
            return;
        }
        let mut num = self.get_current_number();
        if !num.is_empty() {
            num.remove(num.len() - 1);
            self.set_current_number(num);
        } // else, invalid action
    }

    fn negate(&mut self) {
        // If there is a result, negate that after clearing and moving it to the first number
        if self.result.is_some() {
            self.move_result_to_left();
        }
        let mut num = self.get_current_number();
        if num.is_empty() {
            // invalid action
            return;
        }
        if num.starts_with('-') {
            num.remove(0);
        } else {
            num = format!("-{num}");
        }
        self.set_current_number(num);
    }
}

fn num_row(nums: [&'static str; 3], row: i32) -> impl GridSequence<Calculator> {
    let mut views: Vec<_> = vec![];
    for (i, num) in nums.iter().enumerate() {
        views.push(digit_button(num).grid_pos(i as i32, row));
    }
    views
}

const DISPLAY_FONT_SIZE: f32 = 30.;
const GRID_GAP: Length = Length::const_px(2.);
fn app_logic(data: &mut Calculator) -> impl WidgetView<Calculator> + use<> {
    grid(
        (
            // Display
            centered_flex_row((
                FlexSpacer::Flex(0.1),
                display_label(data.numbers[0].as_ref()),
                data.operation
                    .map(|operation| display_label(operation.as_str())),
                display_label(data.numbers[1].as_ref()),
                data.result.is_some().then(|| display_label("=")),
                data.result
                    .as_ref()
                    .map(|result| display_label(result.as_ref())),
                FlexSpacer::Flex(0.1),
            ))
            .grid_item(GridParams::new(0, 0, 4, 1)),
            // Top row
            expanded_button(
                label("CE").color(if data.get_current_number().is_empty() {
                    palette::css::MEDIUM_VIOLET_RED
                } else {
                    palette::css::WHITE
                }),
                Calculator::clear_entry,
            )
            .grid_pos(0, 1),
            expanded_button(label("C"), Calculator::clear_all).grid_pos(1, 1),
            expanded_button(label("DEL"), Calculator::on_delete).grid_pos(2, 1),
            operator_button(MathOperator::Divide).grid_pos(3, 1),
            num_row(["7", "8", "9"], 2),
            operator_button(MathOperator::Multiply).grid_pos(3, 2),
            num_row(["4", "5", "6"], 3),
            operator_button(MathOperator::Subtract).grid_pos(3, 3),
            num_row(["1", "2", "3"], 4),
            operator_button(MathOperator::Add).grid_pos(3, 4),
            // bottom row
            expanded_button(label("±"), Calculator::negate).grid_pos(0, 5),
            digit_button("0").grid_pos(1, 5),
            expanded_button(label("."), |data: &mut Calculator| {
                data.on_entered_digit(".");
            })
            .grid_pos(2, 5),
            expanded_button(label("="), Calculator::on_equals).grid_pos(3, 5),
        ),
        4,
        6,
    )
    .spacing(GRID_GAP)
}

/// Creates a horizontal centered flex row designed for the display portion of the calculator.
pub fn centered_flex_row<State, Seq: FlexSequence<State>>(sequence: Seq) -> Flex<Seq, State> {
    flex_row(sequence)
        .cross_axis_alignment(CrossAxisAlignment::Center)
        .main_axis_alignment(MainAxisAlignment::Start)
        .gap(5.px())
}

/// Returns a label intended to be used in the calculator's top display.
/// The default text size is out of proportion for this use case.
fn display_label(text: &str) -> impl WidgetView<Calculator> + use<> {
    label(text).text_size(DISPLAY_FONT_SIZE)
}

/// Returns a button contained in an expanded box. Useful for the buttons so that
/// they take up all available space in flex containers.
fn expanded_button(
    content: impl WidgetView<Calculator>,
    callback: impl Fn(&mut Calculator) + Send + Sync + 'static,
) -> impl WidgetView<Calculator> {
    const BLUE: Color = Color::from_rgb8(0x00, 0x8d, 0xdd);

    sized_box(
        any_button(content, callback)
            .background_color(BLUE)
            .corner_radius(10.)
            .border_color(Color::TRANSPARENT)
            .hovered_border_color(Color::WHITE),
    )
    .expand()
}

/// Returns an expanded button that triggers the calculator's operator handler,
/// `on_entered_operator()`.
fn operator_button(math_operator: MathOperator) -> impl WidgetView<Calculator> {
    expanded_button(
        label(math_operator.as_str()),
        move |data: &mut Calculator| {
            data.on_entered_operator(math_operator);
        },
    )
}

/// A button which adds `digit` to the current input when pressed
fn digit_button(digit: &'static str) -> impl WidgetView<Calculator> {
    const GRAY: Color = Color::from_rgb8(0x3a, 0x3a, 0x3a);

    sized_box(
        button(label(digit), |data: &mut Calculator| {
            data.on_entered_digit(digit);
        })
        .background_color(GRAY)
        .corner_radius(10.)
        .border_color(Color::TRANSPARENT),
    )
    .expand()
}

fn run(event_loop: EventLoopBuilder) -> Result<(), EventLoopError> {
    let data = Calculator {
        current_num_index: 0,
        clear_current_entry_on_input: false,
        numbers: ["".into(), "".into()],
        result: None,
        operation: None,
    };

    let min_window_size = LogicalSize::new(200., 200.);
    let window_size = LogicalSize::new(400., 500.);
    let window_options = WindowOptions::new("Calculator").with_min_inner_size(min_window_size);
    // On iOS, winit has unsensible handling of `inner_size`
    // See https://github.com/rust-windowing/winit/issues/2308 for more details
    #[cfg(not(target_os = "ios"))]
    let window_options = window_options.with_initial_inner_size(window_size);
    let app = Xilem::new_simple(data, app_logic, window_options);
    app.run_in(event_loop)?;
    Ok(())
}

// Boilerplate code: Identical across all applications which support Android

#[expect(clippy::allow_attributes, reason = "No way to specify the condition")]
#[allow(dead_code, reason = "False positive: needed in not-_android version")]
// This is treated as dead code by the Android version of the example, but is actually live
// This hackery is required because Cargo doesn't care to support this use case, of one
// example which works across Android and desktop
fn main() -> Result<(), EventLoopError> {
    run(EventLoop::with_user_event())
}
#[cfg(target_os = "android")]
// Safety: We are following `android_activity`'s docs here
#[expect(
    unsafe_code,
    reason = "We believe that there are no other declarations using this name in the compiled objects here"
)]
#[unsafe(no_mangle)]
fn android_main(app: winit::platform::android::activity::AndroidApp) {
    use winit::platform::android::EventLoopBuilderExtAndroid;

    let mut event_loop = EventLoop::with_user_event();
    event_loop.with_android_app(app);

    run(event_loop).expect("Can create app");
}<|MERGE_RESOLUTION|>--- conflicted
+++ resolved
@@ -10,13 +10,8 @@
 use winit::error::EventLoopError;
 use xilem::style::Style;
 use xilem::view::{
-<<<<<<< HEAD
-    Axis, Flex, FlexSequence, FlexSpacer, GridExt, GridSequence, any_button, button, flex, grid,
-    label, sized_box,
-=======
-    Flex, FlexSequence, FlexSpacer, GridExt, GridSequence, Label, button, flex_row, grid, label,
-    sized_box,
->>>>>>> f40a4309
+    Flex, FlexSequence, FlexSpacer, GridExt, GridSequence, Label, any_button, button, flex_row,
+    grid, label, sized_box,
 };
 use xilem::{Color, EventLoop, EventLoopBuilder, WidgetView, WindowOptions, Xilem, palette};
 
