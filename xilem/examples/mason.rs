// Copyright 2024 the Xilem Authors
// SPDX-License-Identifier: Apache-2.0

//! A playground used in the development for new Xilem Masonry features.

// On Windows platform, don't show a console when opening the app.
#![windows_subsystem = "windows"]

use std::time::Duration;

use winit::error::EventLoopError;
use xilem::core::{fork, run_once};
use xilem::style::Style as _;
use xilem::tokio::time;
use xilem::view::{
    Axis, FlexExt as _, FlexSpacer, PointerButton, button, button_any_pointer, checkbox, flex,
    label, prose, task, textbox,
};
use xilem::{
<<<<<<< HEAD
    core::{fork, run_once, without_elements},
    tokio::time,
    view::{
        button, button_any_pointer, checkbox, flex, label, prose, task, textbox, Axis,
        FlexExt as _, FlexSpacer,
    },
    Color, EventLoop, EventLoopBuilder, TextAlignment, WidgetView, Xilem,
=======
    EventLoop, EventLoopBuilder, FontWeight, InsertNewline, TextAlignment, WidgetView,
    WindowOptions, Xilem, palette,
>>>>>>> e1603483
};
const LOREM: &str = r"Lorem ipsum dolor sit amet, consectetur adipiscing elit. Morbi cursus mi sed euismod euismod. Orci varius natoque penatibus et magnis dis parturient montes, nascetur ridiculus mus. Nullam placerat efficitur tellus at semper. Morbi ac risus magna. Donec ut cursus ex. Etiam quis posuere tellus. Mauris posuere dui et turpis mollis, vitae luctus tellus consectetur. Lorem ipsum dolor sit amet, consectetur adipiscing elit. Curabitur eu facilisis nisl.

Phasellus in viverra dolor, vitae facilisis est. Maecenas malesuada massa vel ultricies feugiat. Vivamus venenatis et nibh nec pharetra. Phasellus vestibulum elit enim, nec scelerisque orci faucibus id. Vivamus consequat purus sit amet orci egestas, non iaculis massa porttitor. Vestibulum ut eros leo. In fermentum convallis magna in finibus. Donec justo leo, maximus ac laoreet id, volutpat ut elit. Mauris sed leo non neque laoreet faucibus. Aliquam orci arcu, faucibus in molestie eget, ornare non dui. Donec volutpat nulla in fringilla elementum. Aliquam vitae ante egestas ligula tempus vestibulum sit amet sed ante. ";

fn app_logic(data: &mut AppData) -> impl WidgetView<AppData> + use<> {
    // here's some logic, deriving state for the view from our state
    let count = data.count;
    let button_label = if count == 1 {
        "clicked 1 time".to_string()
    } else {
        format!("clicked {count} times")
    };

    // The actual UI Code starts here

    let axis = if data.active {
        Axis::Horizontal
    } else {
        Axis::Vertical
    };

    let flex_sequence = (0..count)
        .map(|x| {
            (
                button(format!("+{x}"), move |data: &mut AppData| data.count += x),
                if data.active {
                    FlexSpacer::Flex(x as f64)
                } else {
                    FlexSpacer::Fixed((count - x) as f64)
                },
            )
        })
        .collect::<Vec<_>>();

    let fizz_buzz_flex_sequence = [(3, "Fizz"), (5, "Buzz")].map(|c| {
        if data.count.abs() % c.0 == 0 {
            button(c.1, move |data: &mut AppData| {
                data.count += 1;
            })
            .into_any_flex()
        } else {
            FlexSpacer::Fixed(10.0 * c.0 as f64).into_any_flex()
        }
    });

    fork(
        flex((
            flex((
                label("Label").brush(palette::css::REBECCA_PURPLE),
                label("Bold Label").weight(FontWeight::BOLD),
                // TODO masonry doesn't allow setting disabled manually anymore?
                // label("Disabled label").disabled(),
            ))
            .direction(Axis::Horizontal),
            flex(
                textbox(
                    data.textbox_contents.clone(),
                    |data: &mut AppData, new_value| {
                        data.textbox_contents = new_value;
                    },
                )
                .insert_newline(InsertNewline::OnEnter),
            )
            .direction(Axis::Horizontal),
            prose(LOREM).alignment(TextAlignment::Middle).text_size(18.),
            button_any_pointer(button_label, |data: &mut AppData, button| match button {
                None => {
                    // Usually this is a touch.
                }
                Some(PointerButton::Primary) => data.count += 1,
                Some(PointerButton::Secondary) => data.count -= 1,
                Some(PointerButton::Auxiliary) => data.count *= 2,
                _ => (),
            }),
            checkbox("Check me", data.active, |data: &mut AppData, checked| {
                data.active = checked;
            }),
            toggleable(data),
            button("Decrement", |data: &mut AppData| data.count -= 1),
            button("Reset", |data: &mut AppData| data.count = 0),
            flex((fizz_buzz_flex_sequence, flex_sequence)).direction(axis),
        ))
        .padding(8.0),
        // The following `task` view only exists whilst the example is in the "active" state, so
        // the updates it performs will only be running whilst we are in that state.
        data.active.then(|| {
            task(
                |proxy| async move {
                    let mut interval = time::interval(Duration::from_secs(1));
                    loop {
                        interval.tick().await;
                        let Ok(()) = proxy.message(()) else {
                            break;
                        };
                    }
                },
                |data: &mut AppData, ()| {
                    data.count += 1;
                },
            )
        }),
    )
}

fn toggleable(data: &mut AppData) -> impl WidgetView<AppData> + use<> {
    if data.active {
        flex((
            button("Deactivate", |data: &mut AppData| {
                data.active = false;
            }),
            button("Unlimited Power", |data: &mut AppData| {
                data.count = -1_000_000;
            }),
            without_elements(run_once(|| {
                tracing::warn!("The pathway to unlimited power has been revealed");
            })),
        ))
        .direction(Axis::Horizontal)
        .boxed()
    } else {
        button("Activate", |data: &mut AppData| data.active = true).boxed()
    }
}

struct AppData {
    textbox_contents: String,
    count: i32,
    active: bool,
}

fn run(event_loop: EventLoopBuilder) -> Result<(), EventLoopError> {
    let data = AppData {
        count: 0,
        textbox_contents: "Not quite a placeholder".into(),
        active: false,
    };

    Xilem::new_simple(data, app_logic, WindowOptions::new("mason")).run_in(event_loop)
}

// Boilerplate code: Identical across all applications which support Android

#[expect(clippy::allow_attributes, reason = "No way to specify the condition")]
#[allow(dead_code, reason = "False positive: needed in not-_android version")]
// This is treated as dead code by the Android version of the example, but is actually live
// This hackery is required because Cargo doesn't care to support this use case, of one
// example which works across Android and desktop
fn main() -> Result<(), EventLoopError> {
    run(EventLoop::with_user_event())
}
<<<<<<< HEAD

// Boilerplate code for android: Identical across all applications

#[cfg(target_os = "android")]
use winit::platform::android::activity::AndroidApp;

=======
>>>>>>> e1603483
#[cfg(target_os = "android")]
// Safety: We are following `android_activity`'s docs here
#[expect(
    unsafe_code,
    reason = "We believe that there are no other declarations using this name in the compiled objects here"
)]
#[unsafe(no_mangle)]
fn android_main(app: winit::platform::android::activity::AndroidApp) {
    use winit::platform::android::EventLoopBuilderExtAndroid;

    let mut event_loop = EventLoop::with_user_event();
    event_loop.with_android_app(app);

    run(event_loop).expect("Can create app");
}<|MERGE_RESOLUTION|>--- conflicted
+++ resolved
@@ -9,7 +9,7 @@
 use std::time::Duration;
 
 use winit::error::EventLoopError;
-use xilem::core::{fork, run_once};
+use xilem::core::{fork, run_once, without_elements};
 use xilem::style::Style as _;
 use xilem::tokio::time;
 use xilem::view::{
@@ -17,18 +17,8 @@
     label, prose, task, textbox,
 };
 use xilem::{
-<<<<<<< HEAD
-    core::{fork, run_once, without_elements},
-    tokio::time,
-    view::{
-        button, button_any_pointer, checkbox, flex, label, prose, task, textbox, Axis,
-        FlexExt as _, FlexSpacer,
-    },
-    Color, EventLoop, EventLoopBuilder, TextAlignment, WidgetView, Xilem,
-=======
     EventLoop, EventLoopBuilder, FontWeight, InsertNewline, TextAlignment, WidgetView,
     WindowOptions, Xilem, palette,
->>>>>>> e1603483
 };
 const LOREM: &str = r"Lorem ipsum dolor sit amet, consectetur adipiscing elit. Morbi cursus mi sed euismod euismod. Orci varius natoque penatibus et magnis dis parturient montes, nascetur ridiculus mus. Nullam placerat efficitur tellus at semper. Morbi ac risus magna. Donec ut cursus ex. Etiam quis posuere tellus. Mauris posuere dui et turpis mollis, vitae luctus tellus consectetur. Lorem ipsum dolor sit amet, consectetur adipiscing elit. Curabitur eu facilisis nisl.
 
@@ -180,15 +170,6 @@
 fn main() -> Result<(), EventLoopError> {
     run(EventLoop::with_user_event())
 }
-<<<<<<< HEAD
-
-// Boilerplate code for android: Identical across all applications
-
-#[cfg(target_os = "android")]
-use winit::platform::android::activity::AndroidApp;
-
-=======
->>>>>>> e1603483
 #[cfg(target_os = "android")]
 // Safety: We are following `android_activity`'s docs here
 #[expect(
