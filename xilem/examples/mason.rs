// Copyright 2024 the Xilem Authors
// SPDX-License-Identifier: Apache-2.0

// On Windows platform, don't show a console when opening the app.
#![windows_subsystem = "windows"]

use std::time::Duration;

use xilem::{
<<<<<<< HEAD
    view::{
        button, button_any_pointer, checkbox, flex, label, prose, textbox, Axis, FlexExt as _,
        FlexSpacer,
    },
    AnyWidgetView, Color, EventLoop, EventLoopBuilder, TextAlignment, WidgetView, Xilem,
=======
    tokio::time,
    view::{async_repeat, button, button_any_pointer, checkbox, flex, label, prose, textbox},
    AnyWidgetView, Axis, Color, EventLoop, EventLoopBuilder, TextAlignment, WidgetView, Xilem,
>>>>>>> 36ac5a18
};
const LOREM: &str = r"Lorem ipsum dolor sit amet, consectetur adipiscing elit. Morbi cursus mi sed euismod euismod. Orci varius natoque penatibus et magnis dis parturient montes, nascetur ridiculus mus. Nullam placerat efficitur tellus at semper. Morbi ac risus magna. Donec ut cursus ex. Etiam quis posuere tellus. Mauris posuere dui et turpis mollis, vitae luctus tellus consectetur. Lorem ipsum dolor sit amet, consectetur adipiscing elit. Curabitur eu facilisis nisl.

Phasellus in viverra dolor, vitae facilisis est. Maecenas malesuada massa vel ultricies feugiat. Vivamus venenatis et nibh nec pharetra. Phasellus vestibulum elit enim, nec scelerisque orci faucibus id. Vivamus consequat purus sit amet orci egestas, non iaculis massa porttitor. Vestibulum ut eros leo. In fermentum convallis magna in finibus. Donec justo leo, maximus ac laoreet id, volutpat ut elit. Mauris sed leo non neque laoreet faucibus. Aliquam orci arcu, faucibus in molestie eget, ornare non dui. Donec volutpat nulla in fringilla elementum. Aliquam vitae ante egestas ligula tempus vestibulum sit amet sed ante. ";

fn app_logic(data: &mut AppData) -> impl WidgetView<AppData> {
    // here's some logic, deriving state for the view from our state
    let count = data.count;
    let button_label = if count == 1 {
        "clicked 1 time".to_string()
    } else {
        format!("clicked {count} times")
    };

    // The actual UI Code starts here

    let axis = if data.active {
        Axis::Horizontal
    } else {
        Axis::Vertical
    };

    let flex_sequence = (0..count)
        .map(|x| {
            (
                button(format!("+{x}"), move |data: &mut AppData| data.count += x),
                if data.active {
                    FlexSpacer::Flex(x as f64)
                } else {
                    FlexSpacer::Fixed((count - x) as f64)
                },
            )
        })
        .collect::<Vec<_>>();
<<<<<<< HEAD

    let flexy_flex_sequence = [2, 3, 4].map(|c| {
        if data.count.abs() % c == 0 {
            FlexSpacer::Fixed(30.0 * c as f64).into_any_flex()
        } else {
            button(format!("flexy +{c}"), move |data: &mut AppData| {
                data.count += c;
            })
            .into_any_flex()
        }
    });

    flex((
=======
    fork(
>>>>>>> 36ac5a18
        flex((
            flex((
                label("Label")
                    .brush(Color::REBECCA_PURPLE)
                    .alignment(TextAlignment::Start),
                // TODO masonry doesn't allow setting disabled manually anymore?
                // label("Disabled label").disabled(),
            ))
            .direction(Axis::Horizontal),
            flex(textbox(
                data.textbox_contents.clone(),
                |data: &mut AppData, new_value| {
                    data.textbox_contents = new_value;
                },
            ))
            .direction(Axis::Horizontal),
            prose(LOREM).alignment(TextAlignment::Middle).text_size(18.),
            button_any_pointer(button_label, |data: &mut AppData, button| match button {
                masonry::PointerButton::None => tracing::warn!("Got unexpected None from button"),
                masonry::PointerButton::Primary => data.count += 1,
                masonry::PointerButton::Secondary => data.count -= 1,
                masonry::PointerButton::Auxiliary => data.count *= 2,
                _ => (),
            }),
            checkbox("Check me", data.active, |data: &mut AppData, checked| {
                data.active = checked;
            }),
            toggleable(data),
            button("Decrement", |data: &mut AppData| data.count -= 1),
            button("Reset", |data: &mut AppData| data.count = 0),
            flex(sequence).direction(axis),
        )),
        async_repeat(
            |proxy| async move {
                let mut interval = time::interval(Duration::from_secs(1));
                loop {
                    interval.tick().await;
                    let Ok(()) = proxy.message(()) else {
                        break;
                    };
                }
            },
<<<<<<< HEAD
        ))
        .direction(Axis::Horizontal),
        prose(LOREM).alignment(TextAlignment::Middle).text_size(18.),
        button_any_pointer(button_label, |data: &mut AppData, button| match button {
            masonry::PointerButton::None => tracing::warn!("Got unexpected None from button"),
            masonry::PointerButton::Primary => data.count += 1,
            masonry::PointerButton::Secondary => data.count -= 1,
            masonry::PointerButton::Auxiliary => data.count *= 2,
            _ => (),
        }),
        checkbox("Check me", data.active, |data: &mut AppData, checked| {
            data.active = checked;
        }),
        toggleable(data),
        button("Decrement", |data: &mut AppData| data.count -= 1),
        button("Reset", |data: &mut AppData| data.count = 0),
        flex((flex_sequence, flexy_flex_sequence)).direction(axis),
    ))
=======
            |data: &mut AppData, ()| data.count += 1,
        ),
    )
>>>>>>> 36ac5a18
}

fn toggleable(data: &mut AppData) -> impl WidgetView<AppData> {
    let inner_view: Box<AnyWidgetView<_>> = if data.active {
        Box::new(
            flex((
                button("Deactivate", |data: &mut AppData| {
                    data.active = false;
                }),
                button("Unlimited Power", |data: &mut AppData| {
                    data.count = -1_000_000;
                }),
                run_once(|| tracing::warn!("The pathway to unlimited power has been revealed")),
            ))
            .direction(Axis::Horizontal),
        )
    } else {
        Box::new(button("Activate", |data: &mut AppData| data.active = true))
    };
    inner_view
}

struct AppData {
    textbox_contents: String,
    count: i32,
    active: bool,
}

fn run(event_loop: EventLoopBuilder) {
    let data = AppData {
        count: 0,
        textbox_contents: "Not quite a placeholder".into(),
        active: false,
    };

    let app = Xilem::new(data, app_logic);
    app.run_windowed(event_loop, "First Example".into())
        .unwrap();
}

#[cfg(not(target_os = "android"))]
#[allow(dead_code)]
// This is treated as dead code by the Android version of the example, but is actually live
// This hackery is required because Cargo doesn't care to support this use case, of one
// example which works across Android and desktop
fn main() {
    run(EventLoop::with_user_event());
}

// Boilerplate code for android: Identical across all applications

#[cfg(target_os = "android")]
use winit::platform::android::activity::AndroidApp;
use xilem_core::{fork, run_once};

#[cfg(target_os = "android")]
// Safety: We are following `android_activity`'s docs here
// We believe that there are no other declarations using this name in the compiled objects here
#[allow(unsafe_code)]
#[no_mangle]
fn android_main(app: AndroidApp) {
    use winit::platform::android::EventLoopBuilderExtAndroid;

    let mut event_loop = EventLoop::with_user_event();
    event_loop.with_android_app(app);

    run(event_loop);
}

// TODO: This is a hack because of how we handle our examples in Cargo.toml
// Ideally, we change Cargo to be more sensible here?
#[cfg(target_os = "android")]
#[allow(dead_code)]
fn main() {
    unreachable!()
}<|MERGE_RESOLUTION|>--- conflicted
+++ resolved
@@ -7,17 +7,12 @@
 use std::time::Duration;
 
 use xilem::{
-<<<<<<< HEAD
+    tokio::time,
     view::{
-        button, button_any_pointer, checkbox, flex, label, prose, textbox, Axis, FlexExt as _,
-        FlexSpacer,
+        async_repeat, button, button_any_pointer, checkbox, flex, label, prose, textbox, Axis,
+        FlexExt as _, FlexSpacer,
     },
     AnyWidgetView, Color, EventLoop, EventLoopBuilder, TextAlignment, WidgetView, Xilem,
-=======
-    tokio::time,
-    view::{async_repeat, button, button_any_pointer, checkbox, flex, label, prose, textbox},
-    AnyWidgetView, Axis, Color, EventLoop, EventLoopBuilder, TextAlignment, WidgetView, Xilem,
->>>>>>> 36ac5a18
 };
 const LOREM: &str = r"Lorem ipsum dolor sit amet, consectetur adipiscing elit. Morbi cursus mi sed euismod euismod. Orci varius natoque penatibus et magnis dis parturient montes, nascetur ridiculus mus. Nullam placerat efficitur tellus at semper. Morbi ac risus magna. Donec ut cursus ex. Etiam quis posuere tellus. Mauris posuere dui et turpis mollis, vitae luctus tellus consectetur. Lorem ipsum dolor sit amet, consectetur adipiscing elit. Curabitur eu facilisis nisl.
 
@@ -52,7 +47,6 @@
             )
         })
         .collect::<Vec<_>>();
-<<<<<<< HEAD
 
     let flexy_flex_sequence = [2, 3, 4].map(|c| {
         if data.count.abs() % c == 0 {
@@ -65,10 +59,7 @@
         }
     });
 
-    flex((
-=======
     fork(
->>>>>>> 36ac5a18
         flex((
             flex((
                 label("Label")
@@ -99,7 +90,7 @@
             toggleable(data),
             button("Decrement", |data: &mut AppData| data.count -= 1),
             button("Reset", |data: &mut AppData| data.count = 0),
-            flex(sequence).direction(axis),
+            flex((flex_sequence, flexy_flex_sequence)).direction(axis),
         )),
         async_repeat(
             |proxy| async move {
@@ -111,30 +102,9 @@
                     };
                 }
             },
-<<<<<<< HEAD
-        ))
-        .direction(Axis::Horizontal),
-        prose(LOREM).alignment(TextAlignment::Middle).text_size(18.),
-        button_any_pointer(button_label, |data: &mut AppData, button| match button {
-            masonry::PointerButton::None => tracing::warn!("Got unexpected None from button"),
-            masonry::PointerButton::Primary => data.count += 1,
-            masonry::PointerButton::Secondary => data.count -= 1,
-            masonry::PointerButton::Auxiliary => data.count *= 2,
-            _ => (),
-        }),
-        checkbox("Check me", data.active, |data: &mut AppData, checked| {
-            data.active = checked;
-        }),
-        toggleable(data),
-        button("Decrement", |data: &mut AppData| data.count -= 1),
-        button("Reset", |data: &mut AppData| data.count = 0),
-        flex((flex_sequence, flexy_flex_sequence)).direction(axis),
-    ))
-=======
             |data: &mut AppData, ()| data.count += 1,
         ),
     )
->>>>>>> 36ac5a18
 }
 
 fn toggleable(data: &mut AppData) -> impl WidgetView<AppData> {
