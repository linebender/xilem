// Copyright 2024 the Xilem Authors
// SPDX-License-Identifier: Apache-2.0

//! An example demonstrating the use of Async web requests in Xilem to access the <https://http.cat/> API.
//! This also demonstrates image loading.

#![expect(clippy::match_same_arms, reason = "Deferred: Noisy")]
#![expect(clippy::missing_assert_message, reason = "Deferred: Noisy")]

use std::f64::consts::PI;
use std::sync::Arc;

use masonry::widget::{Alignment, LineBreaking};
use vello::peniko::{Blob, Image};
use winit::dpi::LogicalSize;
use winit::error::EventLoopError;
use winit::window::Window;
use xilem::core::fork;
use xilem::core::one_of::OneOf3;
use xilem::view::{
<<<<<<< HEAD
    button, flex, image, inline_prose, portal, prose, sized_box, spinner, worker, Axis, FlexExt,
    FlexSpacer, Padding, Transformable,
=======
    button, flex, image, inline_prose, portal, prose, sized_box, spinner, worker, zstack, Axis,
    FlexExt, FlexSpacer, Padding, ZStackExt,
>>>>>>> 78fb169d
};
use xilem::{palette, EventLoop, EventLoopBuilder, TextAlignment, WidgetView, Xilem};

/// The main state of the application.
struct HttpCats {
    statuses: Vec<Status>,
    // The currently active (http status) code.
    selected_code: Option<u32>,
}

#[derive(Debug)]
struct Status {
    code: u32,
    message: &'static str,
    image: ImageState,
}

#[derive(Debug)]
/// The state of the download of an image from a URL
enum ImageState {
    NotRequested,
    Pending,
    // Error,
    Available(Image),
}

impl HttpCats {
    fn view(&mut self) -> impl WidgetView<Self> {
        let left_column = sized_box(
            portal(flex((
                prose("Status"),
                self.statuses
                    .iter_mut()
                    .map(Status::list_view)
                    .collect::<Vec<_>>(),
            )))
            .rotate(PI * 0.125)
            .translate((200.0, 0.0)),
        )
        .padding(Padding::leading(5.));

        let (info_area, worker_value) = if let Some(selected_code) = self.selected_code {
            if let Some(selected_status) =
                self.statuses.iter_mut().find(|it| it.code == selected_code)
            {
                // If we haven't requested the image yet, make sure we do so.
                let value = match selected_status.image {
                    ImageState::NotRequested => {
                        // TODO: Should a view_function be editing `self`?
                        // This feels too imperative.
                        selected_status.image = ImageState::Pending;
                        Some(selected_code)
                    }
                    // If the image is pending, that means that worker already knows about it.
                    // We don't set the requested code to `selected_code` here because we could have been on
                    // a different view in-between, so we don't want to request the same image twice.
                    ImageState::Pending => None,
                    ImageState::Available(_) => None,
                };
                (OneOf3::A(selected_status.details_view()), value)
            } else {
                (
                    OneOf3::B(
                        prose(format!(
                            "Status code {selected_code} selected, but this was not found."
                        ))
                        .alignment(TextAlignment::Middle)
                        .brush(palette::css::YELLOW),
                    ),
                    None,
                )
            }
        } else {
            (
                OneOf3::C(
                    prose("No selection yet made. Select an item from the sidebar to continue.")
                        .alignment(TextAlignment::Middle),
                ),
                None,
            )
        };

        // TODO: Should `web_image` be a built-in component?

        fork(
            flex((
                // Add padding to the top for Android. Still a horrible hack
                FlexSpacer::Fixed(40.),
                flex((
                    left_column.flex(1.),
                    portal(sized_box(info_area).expand_width()).flex(1.),
                ))
                .direction(Axis::Horizontal)
                .must_fill_major_axis(true)
                .flex(1.),
            ))
            .must_fill_major_axis(true),
            worker(
                worker_value,
                |proxy, mut rx| async move {
                    while let Some(request) = rx.recv().await {
                        if let Some(code) = request {
                            let proxy = proxy.clone();
                            tokio::task::spawn(async move {
                                let url = format!("https://http.cat/{code}");
                                let result = image_from_url(&url).await;
                                match result {
                                    // We choose not to handle the case where the event loop has ended
                                    Ok(image) => drop(proxy.message((code, image))),
                                    // TODO: Report in the frontend
                                    Err(err) => {
                                        tracing::warn!(
                                            "Loading image for HTTP status code {code} from {url} failed: {err:?}"
                                        );
                                    }
                                }
                            });
                        }
                    }
                },
                |state: &mut Self, (code, image): (u32, Image)| {
                    if let Some(status) = state.statuses.iter_mut().find(|it| it.code == code) {
                        status.image = ImageState::Available(image);
                    } else {
                        // TODO: Error handling?
                    }
                },
            ),
        )
    }
}

/// Load a [`vello::peniko::Image`] from the given url.
async fn image_from_url(url: &str) -> anyhow::Result<Image> {
    let response = reqwest::get(url).await?;
    let bytes = response.bytes().await?;
    let image = image::load_from_memory(&bytes)?.into_rgba8();
    let width = image.width();
    let height = image.height();
    let data = image.into_vec();
    Ok(Image::new(
        Blob::new(Arc::new(data)),
        vello::peniko::ImageFormat::Rgba8,
        width,
        height,
    ))
}

impl Status {
    fn list_view(&mut self) -> impl WidgetView<HttpCats> {
        let code = self.code;
        flex((
            // TODO: Reduce allocations here?
            inline_prose(self.code.to_string()),
            inline_prose(self.message),
            FlexSpacer::Flex(1.),
            // TODO: Spinner if image pending?
            // TODO: Tick if image loaded?
            button("Select", move |state: &mut HttpCats| {
                state.selected_code = Some(code);
            }),
            FlexSpacer::Fixed(masonry::theme::SCROLLBAR_WIDTH),
        ))
        .direction(Axis::Horizontal)
    }

    fn details_view(&mut self) -> impl WidgetView<HttpCats> {
        let image = match &self.image {
            ImageState::NotRequested => OneOf3::A(
                prose("Failed to start fetching image. This is a bug!")
                    .alignment(TextAlignment::Middle),
            ),
            ImageState::Pending => OneOf3::B(sized_box(spinner()).width(80.).height(80.)),
            // TODO: Alt text?
            ImageState::Available(image_data) => OneOf3::C(image(image_data)),
        };
        flex((
            prose(format!("HTTP Status Code: {}", self.code)).alignment(TextAlignment::Middle),
            prose(self.message)
                .text_size(20.)
                .alignment(TextAlignment::Middle),
            FlexSpacer::Fixed(10.),
            zstack((
                image,
                sized_box(
                    sized_box(
                        prose("Copyright ©️ https://http.cat")
                            .line_break_mode(LineBreaking::Clip)
                            .alignment(TextAlignment::End),
                    )
                    .padding(4.)
                    .rounded(4.)
                    .background(palette::css::BLACK.multiply_alpha(0.5)),
                )
                .padding((30., 42., 0., 0.))
                .alignment(Alignment::TopTrailing),
            )),
        ))
        .main_axis_alignment(xilem::view::MainAxisAlignment::Start)
    }
}

fn run(event_loop: EventLoopBuilder) -> Result<(), EventLoopError> {
    let data = HttpCats {
        statuses: Status::parse_file(),
        selected_code: None,
    };

    let app = Xilem::new(data, HttpCats::view);
    let min_window_size = LogicalSize::new(200., 200.);

    let window_attributes = Window::default_attributes()
        .with_title("HTTP cats")
        .with_resizable(true)
        .with_min_inner_size(min_window_size);

    app.run_windowed_in(event_loop, window_attributes)
}

impl Status {
    /// Parse the supported HTTP cats.
    fn parse_file() -> Vec<Self> {
        let mut lines = STATUS_CODES_CSV.lines();
        let first_line = lines.next();
        assert_eq!(first_line, Some("code,message"));
        lines.flat_map(Self::parse_single).collect()
    }

    fn parse_single(line: &'static str) -> Option<Self> {
        let (code, message) = line.split_once(',')?;
        Some(Self {
            code: code.parse().ok()?,
            message: message.trim(),
            image: ImageState::NotRequested,
        })
    }
}

/// The status codes supported by <https://http.cat>, used under the MIT license.
/// Full details can be found in `xilem/resources/data/http_cats_status/README.md` from
/// the workspace root.
const STATUS_CODES_CSV: &str = include_str!(concat!(
    env!("CARGO_MANIFEST_DIR"),
    "/resources/data/http_cats_status/status.csv",
));

// Boilerplate code: Identical across all applications which support Android

#[expect(clippy::allow_attributes, reason = "No way to specify the condition")]
#[allow(dead_code, reason = "False positive: needed in not-_android version")]
// This is treated as dead code by the Android version of the example, but is actually live
// This hackery is required because Cargo doesn't care to support this use case, of one
// example which works across Android and desktop
fn main() -> Result<(), EventLoopError> {
    run(EventLoop::with_user_event())
}
#[cfg(target_os = "android")]
// Safety: We are following `android_activity`'s docs here
#[expect(
    unsafe_code,
    reason = "We believe that there are no other declarations using this name in the compiled objects here"
)]
#[no_mangle]
fn android_main(app: winit::platform::android::activity::AndroidApp) {
    use winit::platform::android::EventLoopBuilderExtAndroid;

    let mut event_loop = EventLoop::with_user_event();
    event_loop.with_android_app(app);

    run(event_loop).expect("Can create app");
}<|MERGE_RESOLUTION|>--- conflicted
+++ resolved
@@ -18,13 +18,8 @@
 use xilem::core::fork;
 use xilem::core::one_of::OneOf3;
 use xilem::view::{
-<<<<<<< HEAD
-    button, flex, image, inline_prose, portal, prose, sized_box, spinner, worker, Axis, FlexExt,
-    FlexSpacer, Padding, Transformable,
-=======
     button, flex, image, inline_prose, portal, prose, sized_box, spinner, worker, zstack, Axis,
-    FlexExt, FlexSpacer, Padding, ZStackExt,
->>>>>>> 78fb169d
+    FlexExt, FlexSpacer, Padding, Transformable, ZStackExt,
 };
 use xilem::{palette, EventLoop, EventLoopBuilder, TextAlignment, WidgetView, Xilem};
 
