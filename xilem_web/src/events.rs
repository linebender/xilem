--- conflicted
+++ resolved
@@ -14,6 +14,7 @@
 /// Use a distinctive number here, to be able to catch bugs.
 /// In case the generational-id view path in `View::Message` lead to a wrong view
 const ON_EVENT_VIEW_ID: ViewId = ViewId::new(0x2357_1113);
+const EVENT_HANDLER_ID: ViewId = ViewId::new(0x2357_1114);
 
 /// Wraps a [`View`] `V` and attaches an event listener.
 ///
@@ -137,13 +138,8 @@
     Event: JsCast + 'static + crate::Message,
     Handler: EventHandler<Event, State, OA, ViewCtx>,
 {
-<<<<<<< HEAD
-    let handler_state = ctx.with_id(ViewId::new(0), |ctx| event_handler.build(ctx));
-    let (element, (child_state, callback)) = ctx.with_id(ViewId::new(1), |ctx| {
-=======
-    // we use a placeholder id here, the id can never change, so we don't need to store it anywhere
-    ctx.with_id(ON_EVENT_VIEW_ID, |ctx| {
->>>>>>> 407c3788
+    let handler_state = ctx.with_id(EVENT_HANDLER_ID, |ctx| event_handler.build(ctx));
+    let (element, (child_state, callback)) = ctx.with_id(ON_EVENT_VIEW_ID, |ctx| {
         let (element, child_state) = element_view.build(ctx);
         let callback =
             create_event_listener::<Event>(element.as_ref(), event, capture, passive, ctx);
@@ -181,14 +177,10 @@
     Event: JsCast + 'static + crate::Message,
     Handler: EventHandler<Event, State, OA, ViewCtx>,
 {
-<<<<<<< HEAD
-    ctx.with_id(ViewId::new(0), |ctx| {
+    ctx.with_id(EVENT_HANDLER_ID, |ctx| {
         event_handler.rebuild(prev_event_handler, &mut state.handler_state, ctx);
     });
-    ctx.with_id(ViewId::new(1), |ctx| {
-=======
     ctx.with_id(ON_EVENT_VIEW_ID, |ctx| {
->>>>>>> 407c3788
         if prev_capture != capture || prev_passive != passive {
             remove_event_listener(element.as_ref(), event, &state.callback, prev_capture);
 
@@ -215,16 +207,12 @@
     V::Element: ElementAsRef<web_sys::EventTarget>,
     Handler: EventHandler<Event, State, OA, ViewCtx>,
 {
-    ctx.with_id(ViewId::new(0), |ctx| {
+    ctx.with_id(EVENT_HANDLER_ID, |ctx| {
         event_handler.teardown(&mut state.handler_state, ctx);
     });
     // TODO: is this really needed (as the element will be removed anyway)?
     // remove_event_listener(element.as_ref(), event, &state.callback, capture);
-<<<<<<< HEAD
-    ctx.with_id(ViewId::new(1), |ctx| {
-=======
     ctx.with_id(ON_EVENT_VIEW_ID, |ctx| {
->>>>>>> 407c3788
         element_view.teardown(&mut state.child_state, ctx, element);
     });
 }
@@ -249,24 +237,13 @@
     let Some((first, remainder)) = id_path.split_first() else {
         throw_str("Parent view of `OnEvent` sent outdated and/or incorrect empty view path");
     };
-<<<<<<< HEAD
-    let handler_message = if first.routing_id() == 0 {
+    let handler_message = if *first == EVENT_HANDLER_ID {
         EventHandlerMessage::Message(message)
-    } else if first.routing_id() == 1 {
+    } else if *first == ON_EVENT_VIEW_ID {
         if remainder.is_empty() {
             EventHandlerMessage::Event(*message.downcast::<Event>().unwrap_throw())
         } else {
             return element_view.message(&mut state.child_state, remainder, message, app_state);
-=======
-    if *first != ON_EVENT_VIEW_ID {
-        throw_str("Parent view of `OnEvent` sent outdated and/or incorrect empty view path");
-    }
-    if remainder.is_empty() {
-        let event = message.downcast::<Event>().unwrap_throw();
-        match (handler)(app_state, *event).action() {
-            Some(a) => MessageResult::Action(a),
-            None => MessageResult::Nop,
->>>>>>> 407c3788
         }
     } else {
         throw_str("Parent view of `OnEvent` sent outdated and/or incorrect empty view path");
@@ -288,14 +265,12 @@
     }
 }
 
-<<<<<<< HEAD
+impl<V, State, Action, Event, Handler, OA> ViewMarker
+    for OnEvent<V, State, Action, OA, Event, Handler>
+{
+}
 impl<V, State, Action, Event, Handler, OA> View<State, Action, ViewCtx, DynMessage>
     for OnEvent<V, State, Action, OA, Event, Handler>
-=======
-impl<V, State, Action, Event, Callback> ViewMarker for OnEvent<V, State, Action, Event, Callback> {}
-impl<V, State, Action, Event, Callback, OA> View<State, Action, ViewCtx, DynMessage>
-    for OnEvent<V, State, Action, Event, Callback>
->>>>>>> 407c3788
 where
     State: 'static,
     Action: 'static,
@@ -327,17 +302,12 @@
         ctx: &mut ViewCtx,
         element: Mut<'el, Self::Element>,
     ) -> Mut<'el, Self::Element> {
-<<<<<<< HEAD
-        ctx.with_id(ViewId::new(0), |ctx| {
+        ctx.with_id(EVENT_HANDLER_ID, |ctx| {
             self.handler
                 .rebuild(&prev.handler, &mut view_state.handler_state, ctx);
         });
         // special case, where event name can change, so we can't reuse the rebuild_event_listener function above
-        ctx.with_id(ViewId::new(1), |ctx| {
-=======
-        // special case, where event name can change, so we can't reuse the rebuild_event_listener function above
         ctx.with_id(ON_EVENT_VIEW_ID, |ctx| {
->>>>>>> 407c3788
             if prev.capture != self.capture
                 || prev.passive != self.passive
                 || prev.event != self.event
@@ -408,14 +378,9 @@
             pub(crate) phantom_event_ty: PhantomData<fn() -> (State, Action, OA)>,
         }
 
-<<<<<<< HEAD
+        impl<V, State, Action, OA, Handler> ViewMarker for $ty_name<V, State, Action, OA, Handler> {}
         impl<V, State, Action, OA, Handler> $ty_name<V, State, Action, OA, Handler> {
             pub fn new(element: V, handler: Handler) -> Self {
-=======
-        impl<V, State, Action, Callback> ViewMarker for $ty_name<V, State, Action, Callback> {}
-        impl<V, State, Action, Callback> $ty_name<V, State, Action, Callback> {
-            pub fn new(element: V, handler: Callback) -> Self {
->>>>>>> 407c3788
                 Self {
                     element,
                     passive: true,
