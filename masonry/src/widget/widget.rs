--- conflicted
+++ resolved
@@ -51,7 +51,6 @@
     }
 }
 
-<<<<<<< HEAD
 /// A trait to access a `Widget` as trait object. It is implemented for all types that implement `Widget`.
 pub trait AsDynWidget {
     fn as_dyn(&self) -> &dyn Widget;
@@ -69,8 +68,6 @@
 }
 
 // TODO - Add tutorial: implementing a widget - See https://github.com/linebender/xilem/issues/376
-=======
->>>>>>> 51a35561
 /// The trait implemented by all widgets.
 ///
 /// For details on how to implement this trait, see the [tutorials](crate::doc).
@@ -96,13 +93,8 @@
 /// through [`WidgetPod`](crate::WidgetPod)s. Widget methods are called by Masonry, and a
 /// widget should only be mutated either during a method call or through a [`WidgetMut`](crate::widget::WidgetMut).
 #[allow(unused_variables)]
-<<<<<<< HEAD
 pub trait Widget: AsAny + AsDynWidget {
-    /// Handle an event - usually user interaction.
-=======
-pub trait Widget: AsAny {
     /// Handle a pointer event.
->>>>>>> 51a35561
     ///
     /// Pointer events will target the widget under the pointer, and then the
     /// event will bubble to each of its parents.
