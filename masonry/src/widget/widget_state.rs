// Copyright 2018 the Xilem Authors and the Druid Authors
// SPDX-License-Identifier: Apache-2.0

#![cfg(not(tarpaulin_include))]

use vello::kurbo::{Affine, Insets, Point, Rect, Size, Vec2};

use crate::WidgetId;

// TODO - Reduce WidgetState size.
// See https://github.com/linebender/xilem/issues/706

/// Generic state for all widgets in the hierarchy.
///
/// This struct contains the metadata that passes need to know about widgets and that
/// widgets don't store themselves.
///
/// All context types include a reference to a `WidgetState`, so widgets can query
/// information about their own state and set invalidation flags.
/// Context types for render passes have a shared `&WidgetState`. Context types for
/// other passes have a `&mut WidgetState`.
///
/// In general, the only way to get a `&mut WidgetState` should be in a pass or as part of a
/// [`WidgetMut`]. Both should reborrow the parent widget state and call
/// [`WidgetState::merge_up`] at the end so that invalidations are always bubbled up.
///
/// ## Naming scheme
///
/// Some fields follow a naming scheme:
/// - `request_xxx`: this specific widget has requested the xxx pass to run on it
/// - `needs_xxx`: this widget or a descendant has requested the xxx pass to run on it
/// - `is_xxx`: this widget has the xxx property
/// - `has_xxx`: this widget or an ancestor has the xxx property
///
/// [`WidgetMut`]: crate::widget::WidgetMut
#[derive(Clone, Debug)]
pub(crate) struct WidgetState {
    pub(crate) id: WidgetId,

    // --- LAYOUT ---
    /// The size of the widget; this is the value returned by the widget's layout
    /// method.
    pub(crate) size: Size,
    /// The origin of the widget in the parent's coordinate space; together with
    /// `size` these constitute the widget's layout rect.
    pub(crate) origin: Point,
    /// The insets applied to the layout rect to generate the paint rect.
    /// In general, these will be zero; the exception is for things like
    /// drop shadows or overflowing text.
    pub(crate) paint_insets: Insets,
    // TODO - Document
    // The computed paint rect, in local coordinates.
    pub(crate) local_paint_rect: Rect,
    /// An axis aligned bounding rect (AABB in 2D), containing itself and all its descendents in window coordinates.
    pub(crate) bounding_rect: Rect,
    /// The offset of the baseline relative to the bottom of the widget.
    ///
    /// In general, this will be zero; the bottom of the widget will be considered
    /// the baseline. Widgets that contain text or controls that expect to be
    /// laid out alongside text can set this as appropriate.
    pub(crate) baseline_offset: f64,

    /// Tracks whether widget gets pointer events.
    /// Should be immutable after `WidgetAdded` event.
    pub(crate) accepts_pointer_interaction: bool,
    /// Tracks whether widget gets text focus.
    /// Should be immutable after `WidgetAdded` event.
    pub(crate) accepts_focus: bool,

    /// Tracks whether widget is eligible for IME events.
    /// Should be immutable after `WidgetAdded` event.
    pub(crate) accepts_text_input: bool,
    /// The area of the widget that is being edited by
    /// an IME, in local coordinates.
    pub(crate) ime_area: Option<Rect>,

    // TODO - Use general Shape
    // Currently Kurbo doesn't really provide a type that lets us
    // efficiently hold an arbitrary shape.
    pub(crate) clip_path: Option<Rect>,

    /// This is being computed out of all ancestor transforms and `translation`
    pub(crate) window_transform: Affine,
    pub(crate) transform: Affine,
    pub(crate) scroll_translation: Vec2,
    pub(crate) transform_changed: bool,

    // --- PASSES ---
    /// `WidgetAdded` hasn't been sent to this widget yet.
    pub(crate) is_new: bool,

    /// A flag used to track and debug missing calls to `place_child`.
    pub(crate) is_expecting_place_child_call: bool,

    /// This widget explicitly requested layout
    pub(crate) request_layout: bool,
    /// This widget or a descendant explicitly requested layout
    pub(crate) needs_layout: bool,

    /// The compose method must be called on this widget
    pub(crate) request_compose: bool,
    /// The compose method must be called on this widget or a descendant
    pub(crate) needs_compose: bool,

    /// The paint method must be called on this widget
    pub(crate) request_paint: bool,
    /// The paint method must be called on this widget or a descendant
    pub(crate) needs_paint: bool,

    /// The accessibility method must be called on this widget
    pub(crate) request_accessibility: bool,
    /// The accessibility method must be called on this widget or a descendant
    pub(crate) needs_accessibility: bool,

    /// An animation must run on this widget
    pub(crate) request_anim: bool,
    /// An animation must run on this widget or a descendant
    pub(crate) needs_anim: bool,

    /// This widget or a descendant changed its `is_explicitly_disabled` value
    pub(crate) needs_update_disabled: bool,
    /// This widget or a descendant changed its `is_explicitly_stashed` value
    pub(crate) needs_update_stashed: bool,

    pub(crate) update_focus_chain: bool,

    pub(crate) focus_chain: Vec<WidgetId>,

    pub(crate) children_changed: bool,

    // --- STATUS ---
    /// This widget has been disabled.
    pub(crate) is_explicitly_disabled: bool,
    /// This widget or an ancestor has been disabled.
    pub(crate) is_disabled: bool,

    // TODO - Document concept of "stashing".
    /// This widget has been stashed.
    pub(crate) is_explicitly_stashed: bool,
    /// This widget or an ancestor has been stashed.
    pub(crate) is_stashed: bool,

    pub(crate) is_hovered: bool,

    /// In the focused path, starting from window and ending at the focused widget.
    /// Descendants of the focused widget are not in the focused path.
    pub(crate) has_focus: bool,

    // --- DEBUG INFO ---
    // TODO - document
    #[cfg(debug_assertions)]
    pub(crate) widget_name: &'static str,
}

impl WidgetState {
<<<<<<< HEAD
    pub(crate) fn new(id: WidgetId, widget_name: &'static str, transform: Affine) -> WidgetState {
        WidgetState {
=======
    pub(crate) fn new(id: WidgetId, widget_name: &'static str) -> Self {
        Self {
>>>>>>> c1ef6373
            id,
            origin: Point::ORIGIN,
            size: Size::ZERO,
            is_expecting_place_child_call: false,
            paint_insets: Insets::ZERO,
            local_paint_rect: Rect::ZERO,
            accepts_pointer_interaction: true,
            accepts_focus: false,
            accepts_text_input: false,
            ime_area: None,
            clip_path: Default::default(),
            scroll_translation: Vec2::ZERO,
            transform_changed: false,
            is_explicitly_disabled: false,
            is_explicitly_stashed: false,
            is_disabled: false,
            is_stashed: false,
            baseline_offset: 0.0,
            is_new: true,
            is_hovered: false,
            request_layout: true,
            needs_layout: true,
            request_compose: true,
            needs_compose: true,
            request_paint: true,
            needs_paint: true,
            request_accessibility: true,
            needs_accessibility: true,
            has_focus: false,
            request_anim: true,
            needs_anim: true,
            needs_update_disabled: true,
            needs_update_stashed: true,
            focus_chain: Vec::new(),
            children_changed: true,
            update_focus_chain: true,
            #[cfg(debug_assertions)]
            widget_name,
            window_transform: Affine::IDENTITY,
            bounding_rect: Rect::ZERO,
            transform,
        }
    }

    /// Create a dummy root state.
    ///
    /// This is useful for passes that need a parent state for the root widget.
    pub(crate) fn synthetic(id: WidgetId, size: Size) -> Self {
        Self {
            size,
            is_new: false,
            needs_layout: false,
            request_compose: false,
            needs_compose: false,
            request_paint: false,
            needs_paint: false,
            request_accessibility: false,
            needs_accessibility: false,
            request_anim: false,
            needs_anim: false,
            needs_update_disabled: false,
            needs_update_stashed: false,
            children_changed: false,
            update_focus_chain: false,
<<<<<<< HEAD
            ..WidgetState::new(id, "<root>", Affine::IDENTITY)
=======
            ..Self::new(id, "<root>")
>>>>>>> c1ef6373
        }
    }

    /// Update to incorporate state changes from a child.
    ///
    /// This method is idempotent and can be called multiple times.
    //
    // TODO: though this method takes child state mutably, child state currently isn't actually
    // mutated anymore. This method may start doing so again in the future, so keep taking &mut for
    // now.
    pub(crate) fn merge_up(&mut self, child_state: &mut Self) {
        self.needs_layout |= child_state.needs_layout;
        self.needs_compose |= child_state.needs_compose;
        self.needs_paint |= child_state.needs_paint;
        self.needs_anim |= child_state.needs_anim;
        self.needs_accessibility |= child_state.needs_accessibility;
        self.needs_update_disabled |= child_state.needs_update_disabled;
        self.has_focus |= child_state.has_focus;
        self.children_changed |= child_state.children_changed;
        self.update_focus_chain |= child_state.update_focus_chain;
        self.needs_update_stashed |= child_state.needs_update_stashed;
    }

    /// The paint region for this widget.
    ///
    /// For more information, see [`WidgetPod::paint_rect`](crate::WidgetPod::paint_rect).
    pub fn paint_rect(&self) -> Rect {
        self.local_paint_rect + self.origin.to_vec2()
    }

    /// The rectangle used when calculating layout with other widgets
    ///
    /// For more information, see [`WidgetPod::layout_rect`](crate::WidgetPod::layout_rect).
    pub fn layout_rect(&self) -> Rect {
        Rect::from_origin_size(self.origin, self.size)
    }

    /// The axis aligned bounding rect of this widget in window coordinates.
    pub fn bounding_rect(&self) -> Rect {
        self.bounding_rect
    }

    /// Returns the area being edited by an IME, in global coordinates.
    ///
    /// By default, returns the same as [`Self::bounding_rect`].
    pub(crate) fn get_ime_area(&self) -> Rect {
        self.window_transform
            .transform_rect_bbox(self.ime_area.unwrap_or_else(|| self.size.to_rect()))
    }

    pub(crate) fn window_origin(&self) -> Point {
        self.window_transform.translation().to_point()
    }

    pub(crate) fn needs_rewrite_passes(&self) -> bool {
        self.needs_layout
            || self.needs_compose
            || self.needs_update_disabled
            || self.needs_update_stashed
    }

    pub(crate) fn needs_render(&self) -> bool {
        self.needs_anim || self.needs_paint || self.needs_accessibility
    }
}<|MERGE_RESOLUTION|>--- conflicted
+++ resolved
@@ -153,13 +153,8 @@
 }
 
 impl WidgetState {
-<<<<<<< HEAD
-    pub(crate) fn new(id: WidgetId, widget_name: &'static str, transform: Affine) -> WidgetState {
-        WidgetState {
-=======
-    pub(crate) fn new(id: WidgetId, widget_name: &'static str) -> Self {
+    pub(crate) fn new(id: WidgetId, widget_name: &'static str, transform: Affine) -> Self {
         Self {
->>>>>>> c1ef6373
             id,
             origin: Point::ORIGIN,
             size: Size::ZERO,
@@ -224,11 +219,7 @@
             needs_update_stashed: false,
             children_changed: false,
             update_focus_chain: false,
-<<<<<<< HEAD
-            ..WidgetState::new(id, "<root>", Affine::IDENTITY)
-=======
-            ..Self::new(id, "<root>")
->>>>>>> c1ef6373
+            ..Self::new(id, "<root>", Affine::IDENTITY)
         }
     }
 
