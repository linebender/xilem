--- conflicted
+++ resolved
@@ -274,18 +274,12 @@
         Rect::from_origin_size(self.origin, self.size)
     }
 
-<<<<<<< HEAD
     /// The axis aligned bounding rect of this widget in window coordinates. Includes `paint_insets`.
+    ///
+    /// This might not map to a visible area of the screen, eg if the widget is scrolled
+    /// away.
     pub fn bounding_rect(&self) -> Rect {
         self.bounding_rect
-=======
-    /// The [`layout_rect`](Self::layout_rect) in window coordinates.
-    ///
-    /// This might not map to a visible area of the screen, eg if the widget is scrolled
-    /// away.
-    pub fn window_layout_rect(&self) -> Rect {
-        Rect::from_origin_size(self.window_origin(), self.size)
->>>>>>> 51a35561
     }
 
     /// Returns the area being edited by an IME, in global coordinates.
