--- conflicted
+++ resolved
@@ -63,12 +63,6 @@
 //!         debug_assert_eq!(window_id, self.window_id, "unknown window");
 //!
 //!         if action.is::<ButtonPress>() {
-<<<<<<< HEAD
-//!             ctx.render_root(window_id).edit_base_layer(|mut root| {
-//!                 let mut portal = root.downcast::<Portal<Flex>>();
-//!                 let mut flex = Portal::child_mut(&mut portal);
-//!                 Flex::add_child(&mut flex, Label::new(self.next_task.clone()).with_auto_id());
-=======
 //!             let render_root = ctx.render_root(window_id);
 //!
 //!             render_root.edit_widget_with_tag(TEXT_INPUT_TAG, |mut text_input| {
@@ -78,7 +72,6 @@
 //!             render_root.edit_widget_with_tag(LIST_TAG, |mut list| {
 //!                 let child = Label::new(self.next_task.clone()).with_auto_id();
 //!                 Flex::add_child(&mut list, child);
->>>>>>> 8f180983
 //!             });
 //!         } else if action.is::<TextAction>() {
 //!             let action = action.downcast::<TextAction>().unwrap();
