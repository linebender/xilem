// Copyright 2025 the Xilem Authors
// SPDX-License-Identifier: Apache-2.0

use megalodon::Megalodon;
use megalodon::entities::{Account, Status};
use megalodon::megalodon::GetAccountStatusesInputOptions;
use xilem::core::fork;
use xilem::core::one_of::{OneOf, OneOf3};
use xilem::masonry::core::ArcStr;
use xilem::masonry::properties::types::AsUnit;
use xilem::palette::css;
use xilem::style::{Padding, Style};
use xilem::tokio::sync::mpsc::{UnboundedReceiver, UnboundedSender};
use xilem::view::{column, prose, sized_box, spinner, virtual_scroll, worker_raw};
use xilem::{TextAlign, WidgetView};

use super::base_status;
use crate::Mastodon;
use crate::actions::Navigation;

const BUFFER: usize = 3;

struct TimelineContinuationRequest {
    /// The "max id" to send with the request.
    max_id: Option<String>,
}

/// The state needed to load and display a single timeline (i.e. a sequence of unrelated posts)
pub(crate) struct Timeline {
    /// The currently loaded statuses in the timeline.
    statuses: Vec<Status>,
    /// The virtual scroll index which `statuses` starts at (for when we
    /// support loading forward in time)
    start_index: i64,
    /// Whether we're currently expecting a response.
    pending_id: bool,
    /// Whether we've reached the end of this timeline
    at_end: bool,
    /// The sender for newly requested items.
    requests: Option<UnboundedSender<TimelineContinuationRequest>>,
    // We can't cache here due to Avatars not being cache busting ready.
    // /// Cached views for each status, as their input won't change.
    // cached_statuses: HashMap<i64, Arc<AnyWidgetView<Timeline, Navigation>>>,
    // TODO: Generalise to e.g. the explore page.
    user_id: ArcStr,
}

impl Timeline {
    pub(crate) fn new_for_account(account: Account) -> Self {
        Self {
            statuses: Vec::default(),
            start_index: 0,
            pending_id: false,
            requests: None,
            user_id: account.id.into(),
            at_end: false,
        }
    }

    pub(crate) fn view(&mut self, mastodon: Mastodon) -> impl WidgetView<Self, Navigation> + use<> {
        // We clone the relevant user id for use in `worker_raw`
        // (We plan for the function which makes the future to have access to the app state, but that hasn't happened yet)
        let user = self.user_id.clone();
        fork(
            virtual_scroll(
                // Show the statuses which have been loaded
                // We currently never unload previous statuses (note that the widgets but not the remainder are)
                // +1 to allow room for the spinner.
                // Note that we also launch the very first initial request from the spinner
                self.start_index
                    ..(self.start_index + i64::try_from(self.statuses.len()).unwrap() + 1),
                |timeline: &mut Self, idx| {
                    let local_idx = usize::try_from(idx - timeline.start_index).unwrap();
                    // If we're "close" to the last downloaded item.
                    if local_idx + BUFFER >= timeline.statuses.len()
                        // And don't already have a request in flight
                        && !timeline.pending_id
                        && !timeline.at_end
                    {
                        // Kick off the next request
                        timeline.pending_id = true;
                        timeline
                            .requests
                            .as_ref()
                            .unwrap()
                            .send(TimelineContinuationRequest {
                                // The max id is the newest status which will be excluded; i.e. we request
                                // all the statuses from before the last loaded one
                                // (If we haven't loaded any yet, we just load the first n)
                                max_id: timeline.statuses.last().map(|it| it.id.clone()),
                            })
                            .unwrap();
                    }
                    if local_idx == timeline.statuses.len() {
                        if timeline.at_end {
                            OneOf3::A(prose("End of timeline.").text_alignment(TextAlign::Center))
                        } else {
                            OneOf::B(sized_box(spinner()).width(50.px()).height(50.px()))
                        }
                    } else {
                        // We would like to cache the status, but this is currently not supported due to `Avatars`
                        // (and everything environment-system) not being properly rebuild aware.
                        // This is planned, but the infra isn't in place yet.
                        // match timeline.cached_statuses.entry(idx) {
                        //     hash_map::Entry::Occupied(occupied_entry) => occupied_entry.get().clone(),
                        //     hash_map::Entry::Vacant(vacant_entry) => vacant_entry
                        //         .insert(Arc::new(timeline_status(&timeline.statuses[local_idx])))
                        //         .clone(),
                        // }
                        OneOf::C(timeline_status(&timeline.statuses[local_idx]))
                    }
                },
            ),
            worker_raw(
                move |proxy, mut recv: UnboundedReceiver<TimelineContinuationRequest>| {
                    let user = user.clone();
                    let mastodon = mastodon.clone();
                    async move {
                        // For every request we receive (there should only ever be one
                        // at a time, but worker only supports unbounded queues at the moment)
                        // we load the requested statuses
                        while let Some(next) = recv.recv().await {
                            let result = mastodon
                                .get_account_statuses(
                                    (*user).into(),
                                    Some(&GetAccountStatusesInputOptions {
                                        max_id: next.max_id,
                                        exclude_reblogs: Some(false),
                                        exclude_replies: Some(true),
                                        ..Default::default()
                                    }),
                                )
                                .await;
                            drop(proxy.message(result));
                        }
                    }
                },
                |timeline: &mut Self, sender| {
                    // `worker` creates a channel pair for us; we need to keep our own track
                    // of the sender
                    timeline.requests = Some(sender);
                },
                |timeline: &mut Self, resp| {
                    match resp {
                        Ok(mut instance) => {
                            // If we get an empty response, that means we're at the end of
                            // the timeline (...probably, this is undocumented)
                            if instance.json.is_empty() {
                                timeline.at_end = true;
                            }
                            timeline.pending_id = false;
                            timeline.statuses.append(&mut instance.json);
                        }
                        Err(megalodon::error::Error::RequestError(e)) if e.is_connect() => {
                            todo!()
                        }
                        Err(e) => {
                            todo!("handle {e}")
                        }
                    }
                    Navigation::None
                },
            ),
        )
    }
}

/// The component for a single status in a [`Timeline`].
///
/// These statuses are currently not currently rendered with a reply indicator, media, etc.
/// This is planned. Reblogged statuses are also not currently handled correctly.
///
/// They are rendered with a surrounding padded box.
// TODO: Work out how much of this component can be reused in a reply timeline.
// I think you want the same thing, but without the box, and without any "this is a reply" indicator.
// It also wouldn't need to handle reblogs (the API doesn't provide any way to make a reply status which is a reblog).
// N.b. API wise, there's no reason that you can't reply to a "reblog" status. TODO: Confirm this
pub(crate) fn timeline_status(status: &Status) -> impl WidgetView<Timeline, Navigation> + use<> {
    let (info_line, primary_status) = if let Some(reblog) = status.reblog.as_ref() {
        (
            Some(prose(format!("🔄 {} boosted", status.account.display_name))),
            &**reblog,
        )
    } else {
        (None, status)
    };
<<<<<<< HEAD
    sized_box(column((info_line, base_status(primary_status))))
        .border(css::WHITE, 2.0)
        .padding(10.0)
        .corner_radius(5.)
=======
    // Use a wrapping sized box for margin
    sized_box(
        sized_box(flex((info_line, base_status(primary_status))))
            .border(css::WHITE, 2.0)
            .padding(10.0)
            .corner_radius(5.),
    )
    .padding(Padding::from_vh(5., 4.))
>>>>>>> 0d8cbfe8
}<|MERGE_RESOLUTION|>--- conflicted
+++ resolved
@@ -184,19 +184,12 @@
     } else {
         (None, status)
     };
-<<<<<<< HEAD
-    sized_box(column((info_line, base_status(primary_status))))
-        .border(css::WHITE, 2.0)
-        .padding(10.0)
-        .corner_radius(5.)
-=======
     // Use a wrapping sized box for margin
     sized_box(
-        sized_box(flex((info_line, base_status(primary_status))))
+        sized_box(column((info_line, base_status(primary_status))))
             .border(css::WHITE, 2.0)
             .padding(10.0)
             .corner_radius(5.),
     )
     .padding(Padding::from_vh(5., 4.))
->>>>>>> 0d8cbfe8
 }