--- conflicted
+++ resolved
@@ -103,11 +103,7 @@
         if let Some(instance) = &self.instance {
             let back = if self.show_context.is_some() {
                 // TODO: Make the ⬅️ arrow not be available to screen readers.
-<<<<<<< HEAD
-                Some(button(label("⬅️ Back to Timeline"), |_: &mut Self| {
-=======
-                Either::A(button("⬅️ Back to Timeline", |_: &mut Self| {
->>>>>>> e02e3b0a
+                Either::A(button(label("⬅️ Back to Timeline"), |_: &mut Self| {
                     Navigation::Home
                 }))
             } else {
@@ -125,7 +121,7 @@
                     .disabled(self.loading_timeline),
                     self.loading_timeline
                         .then(|| sized_box(spinner()).width(50.px()).height(50.px())),
-                    button("Go", |state: &mut Self| {
+                    button(label("Go"), |state: &mut Self| {
                         Navigation::LoadUser(state.timeline_box_contents.clone())
                     }),
                 ))))
