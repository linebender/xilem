// Copyright 2022 The Druid Authors.
//
// Licensed under the Apache License, Version 2.0 (the "License");
// you may not use this file except in compliance with the License.
// You may obtain a copy of the License at
//
//     http://www.apache.org/licenses/LICENSE-2.0
//
// Unless required by applicable law or agreed to in writing, software
// distributed under the License is distributed on an "AS IS" BASIS,
// WITHOUT WARRANTIES OR CONDITIONS OF ANY KIND, either express or implied.
// See the License for the specific language governing permissions and
// limitations under the License.

//! Contexts for the widget system.
//!
//! Note: the organization of this code roughly follows the existing Druid
//! widget system, particularly its contexts.rs.

use parley::FontContext;
use vello::kurbo::{Point, Size};

use super::{tree_structure::TreeStructure, PodFlags, WidgetState};
use crate::Message;

// These contexts loosely follow Druid.

/// Static state that is shared between most contexts.
pub struct CxState<'a> {
    #[allow(unused)]
<<<<<<< HEAD
    window: &'a WindowHandle,
    tree_structure: &'a TreeStructure,
=======
>>>>>>> f2454ebe
    font_cx: &'a mut FontContext,
    messages: &'a mut Vec<Message>,
}

/// A mutable context provided to [`event`] methods of widgets.
///
/// Widgets should call [`request_paint`] whenever an event causes a change
/// in the widget's appearance, to schedule a repaint.
///
/// [`request_paint`]: EventCx::request_paint
/// [`event`]: crate::widget::Widget::event
pub struct EventCx<'a, 'b> {
    pub(crate) cx_state: &'a mut CxState<'b>,
    pub(crate) widget_state: &'a mut WidgetState,
    pub(crate) is_handled: bool,
}

/// A mutable context provided to the [`lifecycle`] method on widgets.
///
/// Certain methods on this context are only meaningful during the handling of
/// specific lifecycle events.
///
/// [`lifecycle`]: crate::widget::Widget::lifecycle
pub struct LifeCycleCx<'a, 'b> {
    pub(crate) cx_state: &'a mut CxState<'b>,
    pub(crate) widget_state: &'a mut WidgetState,
}

/// A context passed to [`update`] methods of widgets.
///
/// Widgets should call [`request_paint`] whenever a data change causes a change
/// in the widget's appearance, to schedule a repaint.
///
/// [`request_paint`]: UpdateCx::request_paint
/// [`update`]: crate::widget::Widget::update
pub struct UpdateCx<'a, 'b> {
    pub(crate) cx_state: &'a mut CxState<'b>,
    pub(crate) widget_state: &'a mut WidgetState,
}

/// A context passed to [`layout`] methods of widgets.
///
/// As of now, the main service provided is access to a factory for
/// creating text layout objects, which are likely to be useful
/// during widget layout.
///
/// [`layout`]: crate::widget::Widget::layout
pub struct LayoutCx<'a, 'b> {
    pub(crate) cx_state: &'a mut CxState<'b>,
    pub(crate) widget_state: &'a mut WidgetState,
}

/// A context passed to [`paint`] methods of widgets.
///
/// [`paint`]: crate::widget::Widget::paint
pub struct PaintCx<'a, 'b> {
    pub(crate) cx_state: &'a mut CxState<'b>,
    pub(crate) widget_state: &'a WidgetState,
}

/// A macro for implementing methods on multiple contexts.
///
/// There are a lot of methods defined on multiple contexts; this lets us only
/// have to write them out once.
macro_rules! impl_context_method {
    ($ty:ty,  { $($method:item)+ } ) => {
        impl $ty { $($method)+ }
    };
    ( $ty:ty, $($more:ty),+, { $($method:item)+ } ) => {
        impl_context_method!($ty, { $($method)+ });
        impl_context_method!($($more),+, { $($method)+ });
    };
}

impl<'a> CxState<'a> {
<<<<<<< HEAD
    pub fn new(
        window: &'a WindowHandle,
        font_cx: &'a mut FontContext,
        tree_structure: &'a TreeStructure,
        messages: &'a mut Vec<Message>,
    ) -> Self {
        CxState {
            window,
            font_cx,
            messages,
            tree_structure,
        }
=======
    pub fn new(font_cx: &'a mut FontContext, messages: &'a mut Vec<Message>) -> Self {
        CxState { font_cx, messages }
>>>>>>> f2454ebe
    }

    pub(crate) fn has_messages(&self) -> bool {
        !self.messages.is_empty()
    }
}

impl<'a, 'b> EventCx<'a, 'b> {
    pub(crate) fn new(cx_state: &'a mut CxState<'b>, root_state: &'a mut WidgetState) -> Self {
        EventCx {
            cx_state,
            widget_state: root_state,
            is_handled: false,
        }
    }

    /// Set the [`active`] state of the widget.
    ///
    /// [`active`]: Pod::is_active.
    pub fn set_active(&mut self, is_active: bool) {
        self.widget_state.flags.set(PodFlags::IS_ACTIVE, is_active);
    }

    /// Set the event as "handled", which stops its propagation to other
    /// widgets.
    pub fn set_handled(&mut self, is_handled: bool) {
        self.is_handled = is_handled;
    }

    /// Determine whether the event has been handled by some other widget.
    pub fn is_handled(&self) -> bool {
        self.is_handled
    }
}

impl<'a, 'b> LifeCycleCx<'a, 'b> {
    pub(crate) fn new(cx_state: &'a mut CxState<'b>, root_state: &'a mut WidgetState) -> Self {
        LifeCycleCx {
            cx_state,
            widget_state: root_state,
        }
    }
}

impl<'a, 'b> UpdateCx<'a, 'b> {
    pub(crate) fn new(cx_state: &'a mut CxState<'b>, root_state: &'a mut WidgetState) -> Self {
        UpdateCx {
            cx_state,
            widget_state: root_state,
        }
    }
}

impl<'a, 'b> LayoutCx<'a, 'b> {
    pub(crate) fn new(cx_state: &'a mut CxState<'b>, root_state: &'a mut WidgetState) -> Self {
        LayoutCx {
            cx_state,
            widget_state: root_state,
        }
    }
}

impl<'a, 'b> PaintCx<'a, 'b> {
    pub(crate) fn new(cx_state: &'a mut CxState<'b>, widget_state: &'a mut WidgetState) -> Self {
        PaintCx {
            cx_state,
            widget_state,
        }
    }
}

// Methods on all contexts.
//
// These Methods return information about the widget
impl_context_method!(
    EventCx<'_, '_>,
    UpdateCx<'_, '_>,
    LifeCycleCx<'_, '_>,
    LayoutCx<'_, '_>,
    PaintCx<'_, '_>,
    {
        /// Returns whether this widget is hot.
        ///
        /// See [`is_hot`] for more details.
        ///
        /// [`is_hot`]: super::Pod::is_hot
        pub fn is_hot(&self) -> bool {
            self.widget_state.flags.contains(PodFlags::IS_HOT)
        }

        /// Returns whether this widget is active.
        ///
        /// See [`is_active`] for more details.
        ///
        /// [`is_active`]: super::Pod::is_active
        pub fn is_active(&self) -> bool {
            self.widget_state.flags.contains(PodFlags::IS_ACTIVE)
        }

        /// Returns the pure structure (parent/children relations via ids) of the widget tree
        pub fn tree_structure(&self) -> &TreeStructure {
            self.cx_state.tree_structure
        }
    }
);

// Methods on EventCx, UpdateCx, and LifeCycleCx
impl_context_method!(EventCx<'_, '_>, UpdateCx<'_, '_>, LifeCycleCx<'_, '_>, {
    /// Request layout for this widget.
    pub fn request_layout(&mut self) {
        self.widget_state.flags |= PodFlags::REQUEST_LAYOUT;
    }

    /// Sends a message to the view tree.
    ///
    /// Sending messages is the main way of interacting with views.
    /// Generally a Widget will send messages to its View after an interaction with the user. The
    /// view will schedule a rebuild if necessary and update the widget accordingly.
    /// Since widget can send messages to all views control widgets store the IdPath of their view
    /// to target them.
    //TODO: Decide whether it should be possible to send messages from Layout?
    pub fn add_message(&mut self, message: Message) {
        self.cx_state.messages.push(message);
    }
});

// Methods on EventCx, UpdateCx, LifeCycleCx and LayoutCx
impl_context_method!(
    EventCx<'_, '_>,
    UpdateCx<'_, '_>,
    LifeCycleCx<'_, '_>,
    LayoutCx<'_, '_>,
    {
        /// Requests a call to [`paint`] for this widget.
        ///
        /// [`paint`]: super::Widget::paint
        pub fn request_paint(&mut self) {
            self.widget_state.flags |= PodFlags::REQUEST_PAINT;
        }

        /// Notify Xilem that this widgets view context changed.
        ///
        /// A [`LifeCycle::ViewContextChanged`] event will be scheduled.
        /// Widgets only have to call this method in case they are changing the z-order of
        /// overlapping children or change the clip region all other changes are tracked internally.
        ///
        /// [`LifeCycle::ViewContextChanged`]: super::LifeCycle::ViewContextChanged
        pub fn view_context_changed(&mut self) {
            self.widget_state.flags |= PodFlags::VIEW_CONTEXT_CHANGED;
        }
    }
);
// Methods on LayoutCx and PaintCx
//
// These Methods return information about the widget
impl_context_method!(LayoutCx<'_, '_>, PaintCx<'_, '_>, {
    /// Returns a FontContext for creating TextLayouts.
    pub fn font_cx(&mut self) -> &mut FontContext {
        self.cx_state.font_cx
    }
});

// Methods on all contexts besides LayoutCx.
//
// These Methods return information about the widget
impl_context_method!(
    EventCx<'_, '_>,
    UpdateCx<'_, '_>,
    LifeCycleCx<'_, '_>,
    LayoutCx<'_, '_>,
    PaintCx<'_, '_>,
    {
        /// The layout size.
        ///
        /// This is the layout size as ultimately determined by the parent
        /// container, on the previous layout pass.
        ///
        /// Generally it will be the same as the size returned by the child widget's
        /// [`layout`] method.
        ///
        /// [`layout`]: super::Widget::layout
        pub fn size(&self) -> Size {
            self.widget_state.size
        }

        /// The origin of the widget in window coordinates, relative to the top left corner of the
        /// content area.
        ///
        /// This value changes after calling [`set_origin`] on the [`Pod`] of this Widget or any of
        /// its ancestors.
        ///
        /// [`Pod`]: super::Pod
        /// [`set_origin`]: super::Pod::set_origin
        pub fn window_origin(&self) -> Point {
            self.widget_state.parent_window_origin + self.widget_state.origin.to_vec2()
        }
    }
);<|MERGE_RESOLUTION|>--- conflicted
+++ resolved
@@ -28,11 +28,7 @@
 /// Static state that is shared between most contexts.
 pub struct CxState<'a> {
     #[allow(unused)]
-<<<<<<< HEAD
-    window: &'a WindowHandle,
     tree_structure: &'a TreeStructure,
-=======
->>>>>>> f2454ebe
     font_cx: &'a mut FontContext,
     messages: &'a mut Vec<Message>,
 }
@@ -108,23 +104,16 @@
 }
 
 impl<'a> CxState<'a> {
-<<<<<<< HEAD
     pub fn new(
-        window: &'a WindowHandle,
         font_cx: &'a mut FontContext,
         tree_structure: &'a TreeStructure,
         messages: &'a mut Vec<Message>,
     ) -> Self {
         CxState {
-            window,
             font_cx,
             messages,
             tree_structure,
         }
-=======
-    pub fn new(font_cx: &'a mut FontContext, messages: &'a mut Vec<Message>) -> Self {
-        CxState { font_cx, messages }
->>>>>>> f2454ebe
     }
 
     pub(crate) fn has_messages(&self) -> bool {
