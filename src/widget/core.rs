// Copyright 2022 The Druid Authors.
//
// Licensed under the Apache License, Version 2.0 (the "License");
// you may not use this file except in compliance with the License.
// You may obtain a copy of the License at
//
//     http://www.apache.org/licenses/LICENSE-2.0
//
// Unless required by applicable law or agreed to in writing, software
// distributed under the License is distributed on an "AS IS" BASIS,
// WITHOUT WARRANTIES OR CONDITIONS OF ANY KIND, either express or implied.
// See the License for the specific language governing permissions and
// limitations under the License.

//! Core types and mechanisms for the widget hierarchy.
//!
//! //! Note: the organization of this code roughly follows the existing Druid
//! widget system, particularly its core.rs.

use bitflags::bitflags;
use vello::{
    kurbo::{Affine, Point, Rect, Size},
    Scene,
};

use super::widget::{AnyWidget, Widget};
use crate::id::Id;
use crate::Axis;

use super::{
    contexts::LifeCycleCx, BoxConstraints, CxState, Event, EventCx, LayoutCx, LifeCycle, PaintCx,
    UpdateCx,
};

bitflags! {
    #[derive(Clone, Copy, Debug, Default, PartialEq, Eq, Hash)]
    pub(crate) struct PodFlags: u32 {
        // These values are set to the values of their pendants in ChangeFlags to allow transmuting
        // between the two types.
        const REQUEST_UPDATE = ChangeFlags::UPDATE.bits() as _;
        const REQUEST_LAYOUT = ChangeFlags::LAYOUT.bits() as _;
        const REQUEST_ACCESSIBILITY = ChangeFlags::ACCESSIBILITY.bits() as _;
        const REQUEST_PAINT = ChangeFlags::PAINT.bits() as _;
        const TREE_CHANGED = ChangeFlags::TREE.bits() as _;
        const DESCENDANT_REQUESTED_ACCESSIBILITY = ChangeFlags::DESCENDANT_REQUESTED_ACCESSIBILITY.bits() as _;

        // Everything else uses bitmasks greater than the max value of ChangeFlags: mask >= 0x100
        const VIEW_CONTEXT_CHANGED = 0x100;

        const IS_HOT = 0x200;
        const IS_ACTIVE = 0x400;
        const HAS_ACTIVE = 0x800;

        const NEEDS_SET_ORIGIN = 0x1000;

        const UPWARD_FLAGS = Self::REQUEST_UPDATE.bits()
            | Self::REQUEST_LAYOUT.bits()
            | Self::REQUEST_PAINT.bits()
            | Self::HAS_ACTIVE.bits()
            | Self::DESCENDANT_REQUESTED_ACCESSIBILITY.bits()
            | Self::TREE_CHANGED.bits()
            | Self::VIEW_CONTEXT_CHANGED.bits();
        const INIT_FLAGS = Self::REQUEST_UPDATE.bits()
            | Self::REQUEST_LAYOUT.bits()
            | Self::REQUEST_ACCESSIBILITY.bits()
            | Self::DESCENDANT_REQUESTED_ACCESSIBILITY.bits()
            | Self::REQUEST_PAINT.bits()
            | Self::TREE_CHANGED.bits();
    }
}

bitflags! {
    #[derive(Clone, Copy, Debug, Default, PartialEq, Eq, Hash)]
    #[must_use]
    pub struct ChangeFlags: u8 {
        const UPDATE = 1;
        const LAYOUT = 2;
        const ACCESSIBILITY = 4;
        const PAINT = 8;
        const TREE = 0x10;
        const DESCENDANT_REQUESTED_ACCESSIBILITY = 0x20;
    }
}

/// A container for one widget in the hierarchy.
///
/// Generally, container widgets don't contain other widgets directly,
/// but rather contain a `Pod`, which has additional state needed
/// for layout and for the widget to participate in event flow.
///
/// `Pod` will translate internal Xilem events to regular events,
/// synthesize additional events of interest, and stop propagation when it makes sense.
pub struct Pod {
    pub(crate) state: WidgetState,
    pub(crate) widget: Box<dyn AnyWidget>,
    pub(crate) fragment: Scene,
}

#[derive(Debug)]
pub(crate) struct WidgetState {
    pub(crate) id: Id,
    pub(crate) flags: PodFlags,
    /// The origin of the child in the parent's coordinate space.
    pub(crate) origin: Point,
    /// The origin of the parent in the window coordinate space.
    pub(crate) parent_window_origin: Point,
    /// The size of the widget.
    pub(crate) size: Size,
}

impl PodFlags {
    /// Flags to be propagated upwards.
    pub(crate) fn upwards(self) -> Self {
        let mut result = self & PodFlags::UPWARD_FLAGS;
        if self.contains(PodFlags::REQUEST_ACCESSIBILITY) {
            result |= PodFlags::DESCENDANT_REQUESTED_ACCESSIBILITY;
        }
        result
    }
}

impl ChangeFlags {
    pub(crate) fn upwards(self) -> Self {
        // Note: this assumes PodFlags are a superset of ChangeFlags. This might
        // not always be the case, for example on "structure changed."
        let pod_flags = PodFlags::from_bits_truncate(self.bits() as _);
        ChangeFlags::from_bits_truncate(pod_flags.upwards().bits() as _)
    }

    // Change flags representing change of tree structure.
    pub fn tree_structure() -> Self {
        ChangeFlags::TREE
    }
}

impl WidgetState {
    pub(crate) fn new(id: Id) -> Self {
        WidgetState {
            id,
            flags: PodFlags::INIT_FLAGS,
            origin: Default::default(),
            parent_window_origin: Default::default(),
            size: Default::default(),
        }
    }

    fn merge_up(&mut self, child_state: &mut WidgetState) {
        self.flags |= child_state.flags.upwards();
    }

    fn request(&mut self, flags: PodFlags) {
        self.flags |= flags
    }
}

impl Pod {
    /// Create a new pod.
    ///
    /// In a widget hierarchy, each widget is wrapped in a `Pod`
    /// so it can participate in layout and event flow.
    pub fn new(widget: impl Widget + 'static, id: Id) -> Self {
        Self::new_from_box(Box::new(widget), id)
    }

    /// Create a new pod.
    ///
    /// In a widget hierarchy, each widget is wrapped in a `Pod`
    /// so it can participate in layout and event flow.
    pub fn new_from_box(widget: Box<dyn AnyWidget>, id: Id) -> Self {
        Pod {
<<<<<<< HEAD
            state: WidgetState::new(id),
            fragment: SceneFragment::default(),
=======
            state: WidgetState::new(),
            fragment: Scene::default(),
>>>>>>> f2454ebe
            widget,
        }
    }

    /// Returns the wrapped widget.
    pub fn downcast_ref<T: 'static>(&self) -> Option<&T> {
        (*self.widget).as_any().downcast_ref()
    }

    /// Returns the wrapped widget.
    pub fn downcast_mut<T: 'static>(&mut self) -> Option<&mut T> {
        (*self.widget).as_any_mut().downcast_mut()
    }

    /// Sets the requested flags on this pod and returns the ChangeFlags the owner of this Pod should set.
    pub fn mark(&mut self, flags: ChangeFlags) -> ChangeFlags {
        self.state
            .request(PodFlags::from_bits_truncate(flags.bits() as _));
        flags.upwards()
    }

    /// Propagate a platform event. As in Druid, a great deal of the event
    /// dispatching logic is in this function.
    ///
    /// This method calls [event](crate::widget::Widget::event) on the wrapped Widget if this event
    /// is relevant to this widget.
    pub fn event(&mut self, cx: &mut EventCx, event: &Event) {
        if cx.is_handled {
            return;
        }
        let mut modified_event = None;
        let had_active = self.state.flags.contains(PodFlags::HAS_ACTIVE);
        let recurse = match event {
            Event::MouseDown(mouse_event) => {
                Pod::set_hot_state(
                    &mut self.widget,
                    &mut self.state,
                    cx.cx_state,
                    Some(mouse_event.pos),
                );
                if had_active || self.state.flags.contains(PodFlags::IS_HOT) {
                    let mut mouse_event = mouse_event.clone();
                    mouse_event.pos -= self.state.origin.to_vec2();
                    modified_event = Some(Event::MouseDown(mouse_event));
                    true
                } else {
                    false
                }
            }
            Event::MouseUp(mouse_event) => {
                Pod::set_hot_state(
                    &mut self.widget,
                    &mut self.state,
                    cx.cx_state,
                    Some(mouse_event.pos),
                );
                if had_active || self.state.flags.contains(PodFlags::IS_HOT) {
                    let mut mouse_event = mouse_event.clone();
                    mouse_event.pos -= self.state.origin.to_vec2();
                    modified_event = Some(Event::MouseUp(mouse_event));
                    true
                } else {
                    false
                }
            }
            Event::MouseMove(mouse_event) => {
                let hot_changed = Pod::set_hot_state(
                    &mut self.widget,
                    &mut self.state,
                    cx.cx_state,
                    Some(mouse_event.pos),
                );
                if had_active || self.state.flags.contains(PodFlags::IS_HOT) || hot_changed {
                    let mut mouse_event = mouse_event.clone();
                    mouse_event.pos -= self.state.origin.to_vec2();
                    modified_event = Some(Event::MouseMove(mouse_event));
                    true
                } else {
                    false
                }
            }
            Event::MouseWheel(mouse_event) => {
                Pod::set_hot_state(
                    &mut self.widget,
                    &mut self.state,
                    cx.cx_state,
                    Some(mouse_event.pos),
                );
                if had_active || self.state.flags.contains(PodFlags::IS_HOT) {
                    let mut mouse_event = mouse_event.clone();
                    mouse_event.pos -= self.state.origin.to_vec2();
                    modified_event = Some(Event::MouseWheel(mouse_event));
                    true
                } else {
                    false
                }
            }
            Event::MouseLeft() => {
                let hot_changed =
                    Pod::set_hot_state(&mut self.widget, &mut self.state, cx.cx_state, None);
                had_active || hot_changed
            }
<<<<<<< HEAD
            Event::TargetedAccessibilityAction(action) => {
                // println!("TODO: {:?}", action);
                cx.tree_structure().is_descendant_of(
                    Id::try_from_accesskit(action.target).unwrap(),
                    self.state.id,
                )
            }
=======
>>>>>>> f2454ebe
        };
        if recurse {
            // This clears the has_active state. Pod needs to clear this state since merge up can
            // only set flags.
            // This needs to happen before the `event` call, as that will also set our `HAS_ACTIVE`
            // flag if any of our children were active
            self.state.flags.set(
                PodFlags::HAS_ACTIVE,
                self.state.flags.contains(PodFlags::IS_ACTIVE),
            );
            let mut inner_cx = EventCx {
                cx_state: cx.cx_state,
                widget_state: &mut self.state,
                is_handled: false,
            };
            self.widget
                .event(&mut inner_cx, modified_event.as_ref().unwrap_or(event));
            cx.is_handled |= inner_cx.is_handled;

            cx.widget_state.merge_up(&mut self.state);
        }
    }

    /// Propagate a lifecycle event.
    ///
    /// This method calls [lifecycle](crate::widget::Widget::lifecycle) on the wrapped Widget if
    /// the lifecycle event is relevant to this widget.
    pub fn lifecycle(&mut self, cx: &mut LifeCycleCx, event: &LifeCycle) {
        let mut modified_event = None;
        let recurse = match event {
            LifeCycle::HotChanged(_) => false,
            LifeCycle::ViewContextChanged(view) => {
                self.state.parent_window_origin = view.window_origin;

                Pod::set_hot_state(
                    &mut self.widget,
                    &mut self.state,
                    cx.cx_state,
                    view.mouse_position,
                );
                modified_event = Some(LifeCycle::ViewContextChanged(
                    view.translate_to(self.state.origin),
                ));
                self.state.flags.remove(PodFlags::VIEW_CONTEXT_CHANGED);
                true
            }
            LifeCycle::TreeUpdate => {
                if self.state.flags.contains(PodFlags::TREE_CHANGED) {
                    self.state.flags.remove(PodFlags::TREE_CHANGED);
                    true
                } else {
                    false
                }
            }
        };
        let mut child_cx = LifeCycleCx {
            cx_state: cx.cx_state,
            widget_state: &mut self.state,
        };
        if recurse {
            self.widget
                .lifecycle(&mut child_cx, modified_event.as_ref().unwrap_or(event));
            cx.widget_state.merge_up(&mut self.state);
        }
    }

    /// Propagate an update.
    ///
    /// This method calls [update](crate::widget::Widget::update) on the wrapped Widget if update
    /// was request by this widget or any of its children.
    pub fn update(&mut self, cx: &mut UpdateCx) {
        if self.state.flags.contains(PodFlags::REQUEST_UPDATE) {
            let mut child_cx = UpdateCx {
                cx_state: cx.cx_state,
                widget_state: &mut self.state,
            };
            self.widget.update(&mut child_cx);
            self.state.flags.remove(PodFlags::REQUEST_UPDATE);
            cx.widget_state.merge_up(&mut self.state);
        }
    }

    /// Propagate a layout request.
    ///
    /// This method calls [layout](crate::widget::Widget::layout) on the wrapped Widget. The container
    /// widget is responsible for calling only the children which need a call to layout. These include
    /// any Pod which has [layout_requested](Pod::layout_requested) set.
    pub fn layout(&mut self, cx: &mut LayoutCx, bc: &BoxConstraints) -> Size {
        let mut child_cx = LayoutCx {
            cx_state: cx.cx_state,
            widget_state: &mut self.state,
        };
        let new_size = self.widget.layout(&mut child_cx, bc);
        //println!("layout size = {:?}", new_size);
        self.state.size = new_size;
        // Note: here we're always doing requests for downstream processing, but if we
        // make layout more incremental, we'll probably want to do this only if there
        // is an actual layout change.
        self.state
            .flags
            .insert(PodFlags::NEEDS_SET_ORIGIN | PodFlags::REQUEST_ACCESSIBILITY);
        self.state.flags.remove(PodFlags::REQUEST_LAYOUT);
        cx.widget_state.merge_up(&mut self.state);
        self.state.size
    }

    pub fn compute_max_intrinsic(
        &mut self,
        axis: Axis,
        cx: &mut LayoutCx,
        bc: &BoxConstraints,
    ) -> f64 {
        let mut child_cx = LayoutCx {
            cx_state: cx.cx_state,
            widget_state: &mut self.state,
        };
        self.widget.compute_max_intrinsic(axis, &mut child_cx, bc)
    }

    pub fn paint_raw(&mut self, cx: &mut PaintCx, scene: &mut Scene) {
        let mut inner_cx = PaintCx {
            cx_state: cx.cx_state,
            widget_state: &mut self.state,
        };
        self.widget.paint(&mut inner_cx, scene);
    }

    pub(crate) fn paint_impl(&mut self, cx: &mut PaintCx) {
        let needs_paint = self.state.flags.contains(PodFlags::REQUEST_PAINT);
        self.state.flags.remove(PodFlags::REQUEST_PAINT);

        let mut inner_cx = PaintCx {
            cx_state: cx.cx_state,
            widget_state: &mut self.state,
        };

        if needs_paint {
            self.fragment.reset();
            self.widget.paint(&mut inner_cx, &mut self.fragment);
        }
    }

    /// The default paint method.
    ///
    /// It paints the this widget if necessary and appends its `Scene` to the provided `Scene`.
    pub fn paint(&mut self, cx: &mut PaintCx, scene: &mut Scene) {
        self.paint_impl(cx);
        let transform = Affine::translate(self.state.origin.to_vec2());
        scene.append(&self.fragment, Some(transform));
    }

    /// Renders the widget and returns the created `Scene`.
    ///
    /// The caller of this method is responsible for translating the fragment and appending it to
    /// its own Scene. This is useful for ClipBoxes and doing animations.
    ///
    /// For the default paint behaviour call [`paint`](Pod::paint).
    pub fn paint_custom(&mut self, cx: &mut PaintCx) -> &Scene {
        self.paint_impl(cx);
        &self.fragment
    }

    /// Set the origin of this widget, in the parent's coordinate space.
    ///
    /// A container widget should call the [`Widget::layout`] method on its children in
    /// its own [`Widget::layout`] implementation, and then call `set_origin` to
    /// position those children.
    ///
    /// The changed origin won't be fully in effect until [`LifeCycle::ViewContextChanged`] has
    /// finished propagating. Specifically methods that depend on the widget's origin in relation
    /// to the window will return stale results during the period after calling `set_origin` but
    /// before [`LifeCycle::ViewContextChanged`] has finished propagating.
    ///
    /// The widget container can also call `set_origin` from other context, but calling `set_origin`
    /// after the widget received [`LifeCycle::ViewContextChanged`] and before the next event results
    /// in an inconsistent state of the widget tree.
    pub fn set_origin(&mut self, cx: &mut LayoutCx, origin: Point) {
        if origin != self.state.origin {
            self.state.origin = origin;
            // request paint is called on the parent instead of this widget, since this widget's
            // fragment does not change.
            cx.view_context_changed();
            cx.request_paint();

            self.state.flags.insert(PodFlags::VIEW_CONTEXT_CHANGED);
        }
    }

    // Return true if hot state has changed
    fn set_hot_state(
        widget: &mut dyn AnyWidget,
        widget_state: &mut WidgetState,
        cx_state: &mut CxState,
        mouse_pos: Option<Point>,
    ) -> bool {
        let rect = Rect::from_origin_size(widget_state.origin, widget_state.size);
        let had_hot = widget_state.flags.contains(PodFlags::IS_HOT);
        let is_hot = match mouse_pos {
            Some(pos) => rect.contains(pos),
            None => false,
        };
        widget_state.flags.set(PodFlags::IS_HOT, is_hot);
        if had_hot != is_hot {
            let hot_changed_event = LifeCycle::HotChanged(is_hot);
            let mut child_cx = LifeCycleCx {
                cx_state,
                widget_state,
            };
            widget.lifecycle(&mut child_cx, &hot_changed_event);
            return true;
        }
        false
    }

    /// Get the id of the widget in the pod.
    pub fn id(&self) -> Id {
        self.state.id
    }

    /// The "hot" (aka hover) status of a widget.
    ///
    /// A widget is "hot" when the mouse is hovered over it. Some Widgets (eg buttons)
    /// will change their appearance when hot as a visual indication that they
    /// will respond to mouse interaction.
    ///
    /// The hot status is automatically computed from the widget's layout rect. In a
    /// container hierarchy, all widgets with layout rects containing the mouse position
    /// have hot status. The hot status cannot be set manually.
    ///
    /// There is no special handling of the hot status for multi-pointer devices. (This is
    /// likely to change in the future as [pointer events are planed](https://xi.zulipchat.com/#narrow/stream/351333-glazier/topic/Pointer.20Events)).
    ///
    /// Note: a widget can be hot while another is [`active`] (for example, when
    /// clicking a button and dragging the cursor to another widget).
    ///
    /// [`active`]: Pod::is_active
    pub fn is_hot(&self) -> bool {
        self.state.flags.contains(PodFlags::IS_HOT)
    }

    /// The "active" (aka pressed) status of a widget.
    ///
    /// Active status generally corresponds to a mouse button down. Widgets
    /// with behavior similar to a button will call [`set_active`] on mouse
    /// down and then up.
    ///
    /// The active status can only be set manually. Xilem doesn't automatically
    /// set it to `false` on mouse release or anything like that.
    ///
    /// There is no special handling of the active status for multi-pointer devices. (This is
    /// likely to change in the future as [pointer events are planed](https://xi.zulipchat.com/#narrow/stream/351333-glazier/topic/Pointer.20Events)).
    ///
    /// When a widget is active, it gets mouse events even when the mouse
    /// is dragged away.
    ///
    /// [`set_active`]: EventCx::set_active
    // TODO: Determine why this is the same as [Self::has_active]
    pub fn is_active(&self) -> bool {
        self.state.flags.contains(PodFlags::HAS_ACTIVE)
    }

    /// Returns `true` if any descendant is [`active`].
    ///
    /// [`active`]: Pod::is_active
    pub fn has_active(&self) -> bool {
        self.state.flags.contains(PodFlags::HAS_ACTIVE)
    }

    /// This widget or any of its children have requested layout.
    pub fn layout_requested(&self) -> bool {
        self.state.flags.contains(PodFlags::REQUEST_LAYOUT)
    }
}<|MERGE_RESOLUTION|>--- conflicted
+++ resolved
@@ -168,13 +168,8 @@
     /// so it can participate in layout and event flow.
     pub fn new_from_box(widget: Box<dyn AnyWidget>, id: Id) -> Self {
         Pod {
-<<<<<<< HEAD
             state: WidgetState::new(id),
-            fragment: SceneFragment::default(),
-=======
-            state: WidgetState::new(),
             fragment: Scene::default(),
->>>>>>> f2454ebe
             widget,
         }
     }
@@ -277,16 +272,6 @@
                     Pod::set_hot_state(&mut self.widget, &mut self.state, cx.cx_state, None);
                 had_active || hot_changed
             }
-<<<<<<< HEAD
-            Event::TargetedAccessibilityAction(action) => {
-                // println!("TODO: {:?}", action);
-                cx.tree_structure().is_descendant_of(
-                    Id::try_from_accesskit(action.target).unwrap(),
-                    self.state.id,
-                )
-            }
-=======
->>>>>>> f2454ebe
         };
         if recurse {
             // This clears the has_active state. Pod needs to clear this state since merge up can
