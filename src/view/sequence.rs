use crate::event::MessageResult;
use crate::id::Id;
use crate::view::{Cx, TraitBound, ViewMarker};
use crate::widget::{ChangeFlags, Pod};
use crate::VecSplice;
use std::any::Any;

use super::view::{GenericView, WidgetBound};

pub trait TraitPod {
    type Pod: Element;

    fn make_pod(w: Box<Self>) -> Self::Pod;
}

pub trait Element {
    fn downcast_mut<T: 'static>(&mut self) -> Option<&mut T>;

    fn mark(&mut self, flags: ChangeFlags) -> ChangeFlags;
}

impl TraitPod for WidgetBound {
    type Pod = crate::widget::Pod;

    fn make_pod(w: Box<Self>) -> Self::Pod {
        Pod::new_from_box(w)
    }
}

/// A sequence on view nodes.
///
/// This is one of the central traits for representing UI. Every view which has a collection of
/// children uses an instance of this trait to specify them.
///
/// The framework will then run methods on these views to create the associated
/// state tree and widget tree, as well as incremental updates and event
/// propagation. The methods in the `ViewSequence` trait correspond to the ones in the `View` trait.
///
/// The `View` trait is parameterized by `T`, which is known as the "app state",
/// and also a type for actions which are passed up the tree in event
/// propagation. During event handling, mutable access to the app state is
<<<<<<< HEAD
/// given to view nodes, which in turn can make expose it to callbacks.
pub trait ViewSequence<T, W: ?Sized + TraitPod, A = ()>: Send {
=======
/// given to view nodes, which in turn can expose it to callbacks.
pub trait ViewSequence<T, A = ()>: Send {
>>>>>>> 1b0ec7ed
    /// Associated states for the views.
    type State: Send;

    /// Build the associated widgets and initialize all states.
    fn build(&self, cx: &mut Cx, elements: &mut Vec<W::Pod>) -> Self::State;

    /// Update the associated widget.
    ///
    /// Returns `true` when anything has changed.
    fn rebuild(
        &self,
        cx: &mut Cx,
        prev: &Self,
        state: &mut Self::State,
        element: &mut VecSplice<W::Pod>,
    ) -> ChangeFlags;

    /// Propagate a message.
    ///
    /// Handle a message, propagating to elements if needed. Here, `id_path` is a slice
    /// of ids beginning at an element of this view_sequence.
    fn message(
        &self,
        id_path: &[Id],
        state: &mut Self::State,
        message: Box<dyn Any>,
        app_state: &mut T,
    ) -> MessageResult<A>;

    /// Returns the current amount of widgets build by this sequence.
    fn count(&self, state: &Self::State) -> usize;
}

// ViewMarker is already a dependency of View but Rusts orphan rules dont work if we remove it here.
impl<T, A, V: GenericView<T, W, A> + ViewMarker, W: ?Sized + TraitPod> ViewSequence<T, W, A> for V
where
    V::Element: TraitBound<W> + 'static,
{
    type State = (V::State, Id);

    fn build(&self, cx: &mut Cx, elements: &mut Vec<W::Pod>) -> Self::State {
        let (id, state, element) = V::build(self, cx);
        elements.push(TraitPod::make_pod(element.boxed()));
        (state, id)
    }

    fn rebuild(
        &self,
        cx: &mut Cx,
        prev: &Self,
        state: &mut Self::State,
        element: &mut VecSplice<W::Pod>,
    ) -> ChangeFlags {
        let el = element.mutate();
        let downcast = el.downcast_mut().unwrap();
        let flags = self.rebuild(cx, prev, &mut state.1, &mut state.0, downcast);

        el.mark(flags)
    }

    fn message(
        &self,
        id_path: &[Id],
        state: &mut Self::State,
        message: Box<dyn Any>,
        app_state: &mut T,
    ) -> MessageResult<A> {
        if let Some((first, rest_path)) = id_path.split_first() {
            if first == &state.1 {
                return self.message(rest_path, &mut state.0, message, app_state);
            }
        }
        MessageResult::Stale(message)
    }

    fn count(&self, _state: &Self::State) -> usize {
        1
    }
}

impl<T, A, VT: ViewSequence<T, W, A>, W: ?Sized + TraitPod> ViewSequence<T, W, A> for Option<VT> {
    type State = Option<VT::State>;

    fn build(&self, cx: &mut Cx, elements: &mut Vec<W::Pod>) -> Self::State {
        match self {
            None => None,
            Some(vt) => {
                let state = vt.build(cx, elements);
                Some(state)
            }
        }
    }

    fn rebuild(
        &self,
        cx: &mut Cx,
        prev: &Self,
        state: &mut Self::State,
        element: &mut VecSplice<W::Pod>,
    ) -> ChangeFlags {
        match (self, &mut *state, prev) {
            (Some(this), Some(state), Some(prev)) => this.rebuild(cx, prev, state, element),
            (None, Some(seq_state), Some(prev)) => {
                let count = prev.count(&seq_state);
                element.delete(count);
                *state = None;

                ChangeFlags::all()
            }
            (Some(this), None, None) => {
                let seq_state = element.as_vec(|vec| this.build(cx, vec));
                *state = Some(seq_state);

                ChangeFlags::all()
            }
            (None, None, None) => ChangeFlags::empty(),
            _ => panic!("non matching state and prev value"),
        }
    }

    fn message(
        &self,
        id_path: &[Id],
        state: &mut Self::State,
        message: Box<dyn Any>,
        app_state: &mut T,
    ) -> MessageResult<A> {
        match (self, state) {
            (Some(vt), Some(state)) => vt.message(id_path, state, message, app_state),
            (None, None) => MessageResult::Stale(message),
            _ => panic!("non matching state and prev value"),
        }
    }

    fn count(&self, state: &Self::State) -> usize {
        match (self, state) {
            (Some(vt), Some(state)) => vt.count(state),
            (None, None) => 0,
            _ => panic!("non matching state and prev value"),
        }
    }
}

macro_rules! impl_view_tuple {
    ( $( $t:ident),* ; $( $i:tt ),* ) => {
        impl<T, W: ?Sized + TraitPod, A, $( $t: ViewSequence<T, W, A> ),* > ViewSequence<T, W, A> for ( $( $t, )* ) {
            type State = ( $( $t::State, )*);

            fn build(&self, cx: &mut Cx, elements: &mut Vec<W::Pod>) -> Self::State {
                let b = ( $( self.$i.build(cx, elements), )* );
                let state = ( $( b.$i, )*);
                state
            }

            fn rebuild(
                &self,
                cx: &mut Cx,
                prev: &Self,
                state: &mut Self::State,
                els: &mut VecSplice<W::Pod>,
            ) -> ChangeFlags {
                let mut changed = ChangeFlags::default();
                $(
                    let el_changed = self.$i.rebuild(cx, &prev.$i, &mut state.$i, els);
                    changed |= el_changed;
                )*
                changed
            }

            fn message(
                &self,
                id_path: &[Id],
                state: &mut Self::State,
                message: Box<dyn Any>,
                app_state: &mut T,
            ) -> MessageResult<A> {
                MessageResult::Stale(message)
                $(
                    .or(|message|{
                        self.$i.message(id_path, &mut state.$i, message, app_state)
                    })
                )*
            }

            fn count(&self, state: &Self::State) -> usize {
                0
                $(
                    + self.$i.count(&state.$i)
                )*
            }
        }
    }
}

impl_view_tuple!(V0; 0);
impl_view_tuple!(V0, V1; 0, 1);
impl_view_tuple!(V0, V1, V2; 0, 1, 2);
impl_view_tuple!(V0, V1, V2, V3; 0, 1, 2, 3);
impl_view_tuple!(V0, V1, V2, V3, V4; 0, 1, 2, 3, 4);
impl_view_tuple!(V0, V1, V2, V3, V4, V5; 0, 1, 2, 3, 4, 5);
impl_view_tuple!(V0, V1, V2, V3, V4, V5, V6; 0, 1, 2, 3, 4, 5, 6);
impl_view_tuple!(V0, V1, V2, V3, V4, V5, V6, V7;
    0, 1, 2, 3, 4, 5, 6, 7
);
impl_view_tuple!(V0, V1, V2, V3, V4, V5, V6, V7, V8;
    0, 1, 2, 3, 4, 5, 6, 7, 8
);
impl_view_tuple!(V0, V1, V2, V3, V4, V5, V6, V7, V8, V9;
    0, 1, 2, 3, 4, 5, 6, 7, 8, 9
);<|MERGE_RESOLUTION|>--- conflicted
+++ resolved
@@ -39,13 +39,8 @@
 /// The `View` trait is parameterized by `T`, which is known as the "app state",
 /// and also a type for actions which are passed up the tree in event
 /// propagation. During event handling, mutable access to the app state is
-<<<<<<< HEAD
-/// given to view nodes, which in turn can make expose it to callbacks.
+/// given to view nodes, which in turn can expose it to callbacks.
 pub trait ViewSequence<T, W: ?Sized + TraitPod, A = ()>: Send {
-=======
-/// given to view nodes, which in turn can expose it to callbacks.
-pub trait ViewSequence<T, A = ()>: Send {
->>>>>>> 1b0ec7ed
     /// Associated states for the views.
     type State: Send;
 
