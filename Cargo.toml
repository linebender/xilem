--- conflicted
+++ resolved
@@ -55,17 +55,9 @@
 [dependencies]
 xilem_core.workspace = true
 taffy = { version = "0.4.0", optional = true }
-<<<<<<< HEAD
-vello = { git = "https://github.com/linebender/vello", rev = "6fa114c020f8656947e283bdf4bed96fe7a54c70" }
-# vello currently depends on wgpu 0.19.3, but a fix for a hang on NVIDIA Vk drivers will be postponed
-# until 0.20 because it depends on a breaking change to wgpu-hal. For now this is a working revision.
-wgpu = { git = "https://github.com/gfx-rs/wgpu.git", rev = "2d8d045453855f6594c42a6988692253da195323"}
-parley = { git = "https://github.com/dfrg/parley", branch = "fontique" }
-=======
 vello = "0.1.0"
 wgpu = "0.19.3"
-parley = { git = "https://github.com/dfrg/parley", rev = "1940d1ae9f2a9b44b7c18967147ffa7d345fdafd" }
->>>>>>> 50c16e3b
+parley = { git = "https://github.com/dfrg/parley", branch = "fontique" }
 tokio = { version = "1.35", features = ["full"] }
 futures-task = "0.3"
 bitflags = "2"
