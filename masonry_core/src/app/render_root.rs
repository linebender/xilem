--- conflicted
+++ resolved
@@ -711,7 +711,6 @@
         res
     }
 
-<<<<<<< HEAD
     /// Add a new layer at the end of the stack, with the given widget as its root, at the given position.
     pub fn add_layer(&mut self, root: NewWidget<impl Widget + ?Sized>, pos: Point) {
         tracing::debug!("added layer to stack");
@@ -753,11 +752,11 @@
         });
 
         self.run_rewrite_passes();
-=======
+    }
+
     /// Get the current size of the window.
     pub fn size(&self) -> PhysicalSize<u32> {
         self.size
->>>>>>> 1ad258a5
     }
 
     pub(crate) fn get_kurbo_size(&self) -> Size {
@@ -854,7 +853,7 @@
             });
         }
 
-        let root_node = self.widget_arena.get_node_mut(self.root.id());
+        let root_node = self.widget_arena.get_node_mut(self.root_id());
         request_access_all_in(root_node);
         self.global_state
             .emit_signal(RenderRootSignal::RequestRedraw);
