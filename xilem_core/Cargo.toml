--- conflicted
+++ resolved
@@ -12,10 +12,6 @@
 
 [dependencies]
 tracing.workspace = true
-<<<<<<< HEAD
-paste = "1"
-=======
->>>>>>> c37a9268
 kurbo = { optional = true, workspace = true }
 
 [lints]
@@ -27,10 +23,4 @@
 targets = []
 
 [features]
-<<<<<<< HEAD
-# TODO should std be enabled by default?
-default = ["std"]
-std = []
-=======
->>>>>>> c37a9268
 kurbo = ["dep:kurbo"]