--- conflicted
+++ resolved
@@ -35,11 +35,7 @@
 //! # struct InterestingPrimitive;
 //! ```
 
-<<<<<<< HEAD
-use crate::{run_once, NoElement, View, ViewPathTracker, ViewSequence};
-=======
-use crate::{View, ViewPathTracker, run_once};
->>>>>>> e1603483
+use crate::{NoElement, View, ViewPathTracker, ViewSequence, run_once};
 
 /// A type used for documentation
 #[derive(Debug)]
@@ -88,8 +84,9 @@
 pub struct State;
 
 /// A minimal component.
-<<<<<<< HEAD
-pub fn some_component<Action>(_: &mut State) -> impl DocsView<State, Action, Element = NoElement> {
+pub fn some_component<Action>(
+    _: &mut State,
+) -> impl DocsView<State, Action, Element = NoElement> + use<Action> {
     // The view which does nothing already exists in `run_once`.
     run_once(|| {})
 }
@@ -97,10 +94,7 @@
 /// A minimal component with generic State.
 pub fn some_component_generic<State, Action>(
     _: &mut State,
-) -> impl DocsView<State, Action, Element = NoElement> {
-=======
-pub fn some_component<Action>(_: &mut State) -> impl DocsView<State, Action> + use<Action> {
->>>>>>> e1603483
+) -> impl DocsView<State, Action, Element = NoElement> + use<State, Action> {
     // The view which does nothing already exists in `run_once`.
     run_once(|| {})
 }