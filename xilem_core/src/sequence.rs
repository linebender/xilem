--- conflicted
+++ resolved
@@ -3,17 +3,9 @@
 
 //! Support for sequences of views with a shared element type.
 
-<<<<<<< HEAD
+use alloc::vec::{Drain, Vec};
 use core::marker::PhantomData;
-use core::sync::atomic::AtomicBool;
-use core::sync::atomic::Ordering;
-
-use alloc::vec::Drain;
-use alloc::vec::Vec;
-=======
-use alloc::vec::{Drain, Vec};
 use core::sync::atomic::{AtomicBool, Ordering};
->>>>>>> e1603483
 
 use crate::element::NoElement;
 use crate::{
@@ -890,12 +882,16 @@
 }
 
 /// The [`ViewSequence`] for [`without_elements`], see its documentation for more context.
+#[derive(Debug)]
 pub struct WithoutElements<Seq, State, Action, Context, Message> {
     seq: Seq,
     phantom: PhantomData<fn() -> (State, Action, Context, Message)>,
 }
 
-/// A [`ViewSequence`] that doesn't contain any elements, it can be used everywhere where a view sequence (with or without elements) is expected.
+/// An adapter which turns a [`ViewSequence`] containing any number of views with side effects, into a `ViewSequence` with any element type.
+///
+/// This can be used to embed side-effects naturally into the flow of your program.
+/// This can be used as an alternative to [`fork`](crate::fork) , which avoids adding extra nesting at the cost of only being usable in places where there is already an existing sequence.
 ///
 /// # Examples
 ///
@@ -938,8 +934,14 @@
 {
     type SeqState = Seq::SeqState;
 
-    fn seq_build(&self, ctx: &mut Context, _elements: &mut AppendVec<Element>) -> Self::SeqState {
-        self.seq.seq_build(ctx, &mut AppendVec::default())
+    fn seq_build(
+        &self,
+        ctx: &mut Context,
+        _elements: &mut AppendVec<Element>,
+        app_state: &mut State,
+    ) -> Self::SeqState {
+        self.seq
+            .seq_build(ctx, &mut AppendVec::default(), app_state)
     }
 
     fn seq_rebuild(
@@ -948,9 +950,10 @@
         seq_state: &mut Self::SeqState,
         ctx: &mut Context,
         _elements: &mut impl ElementSplice<Element>,
+        app_state: &mut State,
     ) {
         self.seq
-            .seq_rebuild(&prev.seq, seq_state, ctx, &mut NoElements);
+            .seq_rebuild(&prev.seq, seq_state, ctx, &mut NoElements, app_state);
     }
 
     fn seq_teardown(
@@ -958,8 +961,10 @@
         seq_state: &mut Self::SeqState,
         ctx: &mut Context,
         _elements: &mut impl ElementSplice<Element>,
-    ) {
-        self.seq.seq_teardown(seq_state, ctx, &mut NoElements);
+        app_state: &mut State,
+    ) {
+        self.seq
+            .seq_teardown(seq_state, ctx, &mut NoElements, app_state);
     }
 
     fn seq_message(
