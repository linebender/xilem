--- conflicted
+++ resolved
@@ -115,14 +115,7 @@
         id_path: &[ViewId],
         message: Message,
         app_state: &mut State,
-<<<<<<< HEAD
-    ) -> MessageResult<Action>;
-
-    /// Returns the current amount of elements managed by this sequence.
-    fn count(&self, state: &Self::SeqState) -> usize;
-=======
     ) -> MessageResult<Action, Message>;
->>>>>>> c37a9268
 }
 
 /// A temporary "splice" to add, update and delete in an (ordered) sequence of elements.
@@ -198,10 +191,6 @@
     ) -> MessageResult<Action, Message> {
         self.message(seq_state, id_path, message, app_state)
     }
-
-    fn count(&self, _state: &Self::SeqState) -> usize {
-        1
-    }
 }
 
 /// The state used to implement `ViewSequence` for `Option<impl ViewSequence>`
@@ -338,14 +327,6 @@
         } else {
             // TODO: this should be unreachable as the generation was increased on the falling edge
             MessageResult::Stale(message)
-        }
-    }
-
-    fn count(&self, state: &Self::SeqState) -> usize {
-        match (self, &state.inner) {
-            (Some(vt), Some(state)) => vt.count(state),
-            (None, None) => 0,
-            _ => panic!("non matching state and prev value"),
         }
     }
 }
@@ -541,13 +522,6 @@
         let inner_state = &mut seq_state.inner_states[index];
         self[index].seq_message(inner_state, rest, message, app_state)
     }
-
-    fn count(&self, state: &Self::SeqState) -> usize {
-        self.iter()
-            .zip(&state.inner_states)
-            .map(|(child, child_state)| child.count(child_state))
-            .sum()
-    }
 }
 
 impl<State, Action, Context, Element, Message>
@@ -586,10 +560,6 @@
     ) -> MessageResult<Action, Message> {
         unreachable!("Messages should never be dispatched to an empty tuple");
         // TODO add Debug trait bound because of this?: , got {message:?}
-    }
-
-    fn count(&self, _state: &Self::SeqState) -> usize {
-        0
     }
 }
 
@@ -633,10 +603,6 @@
         app_state: &mut State,
     ) -> MessageResult<Action, Message> {
         self.0.seq_message(seq_state, id_path, message, app_state)
-    }
-
-    fn count(&self, state: &Self::SeqState) -> usize {
-        self.0.count(state)
     }
 }
 
@@ -719,13 +685,6 @@
                     _ => unreachable!("Unexpected id path {start:?} in tuple (wants to be routed via {rest:?})"),
                 }
             }
-
-            fn count(&self, state: &Self::SeqState) -> usize {
-                0
-                $(
-                    + self.$idx.count(&state.$idx)
-                )+
-            }
         }
     };
 }
