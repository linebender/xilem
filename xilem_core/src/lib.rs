--- conflicted
+++ resolved
@@ -33,13 +33,9 @@
 pub use view::{View, ViewId, ViewPathTracker};
 
 mod views;
-<<<<<<< HEAD
-pub use views::{memoize, one_of, Memoize};
-=======
 pub use views::{
-    adapt, map_action, map_state, memoize, Adapt, AdaptThunk, MapAction, MapState, Memoize,
+    adapt, map_action, map_state, memoize, one_of, Adapt, AdaptThunk, MapAction, MapState, Memoize,
 };
->>>>>>> 27a6b628
 
 mod message;
 pub use message::{DynMessage, Message, MessageResult};
