--- conflicted
+++ resolved
@@ -4,15 +4,12 @@
 mod adapt;
 pub use adapt::{adapt, Adapt, AdaptThunk};
 
-<<<<<<< HEAD
-=======
 mod map_state;
 pub use map_state::{map_state, MapState};
 
 mod map_action;
 pub use map_action::{map_action, MapAction};
 
->>>>>>> 7bc5ca97
 mod memoize;
 pub use memoize::{memoize, Memoize};
 
