--- conflicted
+++ resolved
@@ -13,19 +13,8 @@
 mod memoize;
 pub use memoize::{memoize, Memoize};
 
-<<<<<<< HEAD
-mod one_of;
-pub use one_of::{
-    OneOf2, OneOf2Ctx, OneOf3, OneOf3Ctx, OneOf4, OneOf4Ctx, OneOf5, OneOf5Ctx, OneOf6, OneOf6Ctx,
-    OneOf7, OneOf7Ctx, OneOf8, OneOf8Ctx, OneOf9, OneOf9Ctx,
-};
-
-mod orphan;
-pub use orphan::{AsOrphanView, OrphanView};
-=======
 /// Statically typed alternatives to the type-erased [`AnyView`](`crate::AnyView`).
 pub mod one_of;
 
 mod orphan;
-pub use orphan::OrphanView;
->>>>>>> c37a9268
+pub use orphan::OrphanView;